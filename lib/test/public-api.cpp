--- conflicted
+++ resolved
@@ -1121,13 +1121,8 @@
         expect(sim.connect(constant3.y[0], sum_c.x[3]) == irt::status::success);
 
         expect(sim.connect(sum_c.y[0], sum_a.x[0]) == irt::status::success);
-<<<<<<< HEAD
-        //expect(sim.connect(integrator_b.y[0], sum_a.x[1]) ==
-               //irt::status::success);
-=======
         // expect(sim.connect(integrator_b.y[0], sum_a.x[1]) ==
         // irt::status::success);
->>>>>>> ffbb0455
         expect(sim.connect(cross2.y[0], sum_a.x[1]) == irt::status::success);
         expect(sim.connect(sum_a.y[0], integrator_a.x[1]) ==
                irt::status::success);
@@ -1188,34 +1183,6 @@
         } while (t < 120);
     };
 
-<<<<<<< HEAD
-    
-    "lotka_volterra_simulation_qss1"_test = [] {
-        irt::simulation sim;
-
-        expect(irt::is_success(sim.init(32lu, 512lu)));
-        expect(sim.adder_2_models.can_alloc(2));
-        expect(sim.mult_2_models.can_alloc(2));
-        expect(sim.qss1_integrator_models.can_alloc(2));
-
-        auto& sum_a = sim.adder_2_models.alloc();
-        auto& sum_b = sim.adder_2_models.alloc();
-        auto& product = sim.mult_2_models.alloc();
-        auto& integrator_a = sim.qss1_integrator_models.alloc();
-        auto& integrator_b = sim.qss1_integrator_models.alloc();
-
-
-        integrator_a.default_X = 18.0;
-        integrator_a.default_dQ = 0.01;
-
-
-        integrator_b.default_X = 7.0;
-        integrator_b.default_dQ = 0.01;
-
-
-        product.default_input_coeffs[0] = 1.0;
-        product.default_input_coeffs[1] = 1.0;
-=======
     "lotka_volterra_simulation_qss1"_test = [] {
         fmt::print("lotka_volterra_simulation_qss1\n");
         irt::simulation sim;
@@ -1237,7 +1204,6 @@
         integrator_b.default_X = 7.0;
         integrator_b.default_dQ = 0.1;
 
->>>>>>> ffbb0455
         sum_a.default_input_coeffs[0] = 2.0;
         sum_a.default_input_coeffs[1] = -0.4;
         sum_b.default_input_coeffs[0] = -1.0;
@@ -1245,18 +1211,6 @@
 
         expect(sim.models.can_alloc(10));
         !expect(irt::is_success(
-<<<<<<< HEAD
-          sim.alloc(sum_a, sim.adder_2_models.get_id(sum_a), "sum_a")));
-        !expect(irt::is_success(
-          sim.alloc(sum_b, sim.adder_2_models.get_id(sum_b), "sum_b")));
-        !expect(irt::is_success(
-          sim.alloc(product, sim.mult_2_models.get_id(product), "prod")));
-        !expect(irt::is_success(sim.alloc(
-          integrator_a, sim.qss1_integrator_models.get_id(integrator_a), "int_a")));
-        !expect(irt::is_success(sim.alloc(
-          integrator_b, sim.qss1_integrator_models.get_id(integrator_b), "int_b")));
-
-=======
           sim.alloc(sum_a, sim.qss1_wsum_2_models.get_id(sum_a), "sum_a")));
         !expect(irt::is_success(
           sim.alloc(sum_b, sim.qss1_wsum_2_models.get_id(sum_b), "sum_b")));
@@ -1270,7 +1224,6 @@
           sim.alloc(integrator_b,
                     sim.qss1_integrator_models.get_id(integrator_b),
                     "int_b")));
->>>>>>> ffbb0455
 
         !expect(sim.models.size() == 5_ul);
 
@@ -1292,14 +1245,6 @@
         expect(sim.connect(product.y[0], sum_a.x[1]) == irt::status::success);
         expect(sim.connect(product.y[0], sum_b.x[1]) == irt::status::success);
 
-<<<<<<< HEAD
-
-
-        irt::dot_writer dw(std::cout);
-        dw(sim);
-
-=======
->>>>>>> ffbb0455
         file_output fo_a("lotka-volterra-qss1_a.csv");
         file_output fo_b("lotka-volterra-qss1_b.csv");
         expect(fo_a.os != nullptr);
@@ -1333,10 +1278,7 @@
     };
 
     "lotka_volterra_simulation_qss2"_test = [] {
-<<<<<<< HEAD
-=======
         fmt::print("lotka_volterra_simulation_qss2\n");
->>>>>>> ffbb0455
         irt::simulation sim;
 
         expect(irt::is_success(sim.init(32lu, 512lu)));
@@ -1350,24 +1292,12 @@
         auto& integrator_a = sim.qss2_integrator_models.alloc();
         auto& integrator_b = sim.qss2_integrator_models.alloc();
 
-<<<<<<< HEAD
-
         integrator_a.default_X = 18.0;
         integrator_a.default_dQ = 0.1;
 
-
         integrator_b.default_X = 7.0;
         integrator_b.default_dQ = 0.1;
 
-
-=======
-        integrator_a.default_X = 18.0;
-        integrator_a.default_dQ = 0.1;
-
-        integrator_b.default_X = 7.0;
-        integrator_b.default_dQ = 0.1;
-
->>>>>>> ffbb0455
         sum_a.default_input_coeffs[0] = 2.0;
         sum_a.default_input_coeffs[1] = -0.4;
         sum_b.default_input_coeffs[0] = -1.0;
@@ -1378,15 +1308,6 @@
           sim.alloc(sum_a, sim.qss2_wsum_2_models.get_id(sum_a), "sum_a")));
         !expect(irt::is_success(
           sim.alloc(sum_b, sim.qss2_wsum_2_models.get_id(sum_b), "sum_b")));
-<<<<<<< HEAD
-        !expect(irt::is_success(
-          sim.alloc(product, sim.qss2_multiplier_models.get_id(product), "prod")));
-        !expect(irt::is_success(sim.alloc(
-          integrator_a, sim.qss2_integrator_models.get_id(integrator_a), "int_a")));
-        !expect(irt::is_success(sim.alloc(
-          integrator_b, sim.qss2_integrator_models.get_id(integrator_b), "int_b")));
-
-=======
         !expect(irt::is_success(sim.alloc(
           product, sim.qss2_multiplier_models.get_id(product), "prod")));
         !expect(irt::is_success(
@@ -1397,7 +1318,6 @@
           sim.alloc(integrator_b,
                     sim.qss2_integrator_models.get_id(integrator_b),
                     "int_b")));
->>>>>>> ffbb0455
 
         !expect(sim.models.size() == 5_ul);
 
@@ -1419,14 +1339,6 @@
         expect(sim.connect(product.y[0], sum_a.x[1]) == irt::status::success);
         expect(sim.connect(product.y[0], sum_b.x[1]) == irt::status::success);
 
-<<<<<<< HEAD
-
-
-        irt::dot_writer dw(std::cout);
-        dw(sim);
-
-=======
->>>>>>> ffbb0455
         file_output fo_a("lotka-volterra-qss2_a.csv");
         file_output fo_b("lotka-volterra-qss2_b.csv");
         expect(fo_a.os != nullptr);
@@ -1458,93 +1370,6 @@
             expect(st == irt::status::success);
         } while (t < 15.0);
     };
-<<<<<<< HEAD
-    "lif_simulation_qss"_test = [] {
-       irt::simulation sim;
-
-       expect(irt::is_success(sim.init(32lu, 512lu)));
-       expect(sim.adder_2_models.can_alloc(1));
-       expect(sim.integrator_models.can_alloc(1));
-       expect(sim.time_func_models.can_alloc(1));
-       expect(sim.constant_models.can_alloc(1));
-       expect(sim.cross_models.can_alloc(1));
-
-       auto& sum = sim.adder_2_models.alloc();
-       auto& quantifier = sim.quantifier_models.alloc();
-       auto& integrator = sim.integrator_models.alloc();
-       auto& I = sim.time_func_models.alloc();
-       auto& constant_cross = sim.constant_models.alloc();
-       auto& cross = sim.cross_models.alloc();
-
-
-       double tau =  10.0;
-       double Vt = 1.0;
-       double V0 = 10.0;
-       double Vr = -V0;
-
-
-       sum.default_input_coeffs[0] = -1.0/tau;
-       sum.default_input_coeffs[1] = V0/tau;
-
-
-       I.default_f = &irt::sin_time_function;
-       constant_cross.default_value = Vr;
-
-       integrator.default_current_value = 0.0;
-
-       quantifier.default_adapt_state =
-       irt::quantifier::adapt_state::possible;
-       quantifier.default_zero_init_offset = true;
-       quantifier.default_step_size = 0.01;
-       quantifier.default_past_length = 3;
-
-       cross.default_threshold = Vt;
-
-
-       expect(sim.models.can_alloc(10));
-       !expect(irt::is_success(
-       sim.alloc(sum, sim.adder_2_models.get_id(sum), "sum")));
-       !expect(irt::is_success(sim.alloc(
-       quantifier, sim.quantifier_models.get_id(quantifier), "qua")));
-       !expect(irt::is_success(sim.alloc(
-       integrator, sim.integrator_models.get_id(integrator), "int")));
-       !expect(irt::is_success(sim.alloc(
-       I, sim.time_func_models.get_id(I), "I")));
-       !expect(irt::is_success(sim.alloc(
-       constant_cross, sim.constant_models.get_id(constant_cross), "ctecro")));
-       !expect(irt::is_success(sim.alloc(
-       cross, sim.cross_models.get_id(cross), "cro")));
-
-
-
-       !expect(sim.models.size() == 6_ul);
-
-       // Connections
-
-       expect(sim.connect(quantifier.y[0], integrator.x[0]) ==
-              irt::status::success);
-       expect(sim.connect(sum.y[0], integrator.x[1]) ==
-              irt::status::success);
-       expect(sim.connect(cross.y[0], integrator.x[2]) ==
-              irt::status::success);
-       expect(sim.connect(cross.y[0], quantifier.x[0]) ==
-              irt::status::success);
-       expect(sim.connect(cross.y[0], sum.x[0]) ==
-              irt::status::success);
-       expect(sim.connect(integrator.y[0],cross.x[0]) ==
-              irt::status::success);     
-       expect(sim.connect(integrator.y[0],cross.x[2]) ==
-              irt::status::success);
-       expect(sim.connect(constant_cross.y[0],cross.x[1]) ==
-              irt::status::success);     
-       expect(sim.connect(I.y[0], sum.x[1]) ==
-              irt::status::success); 
-
-
-
-        irt::dot_writer dw(std::cout);
-        dw(sim);
-=======
 
     "lif_simulation_qss"_test = [] {
         fmt::print("lif_simulation_qss\n");
@@ -1620,7 +1445,6 @@
         expect(sim.connect(constant_cross.y[0], cross.x[1]) ==
                irt::status::success);
         expect(sim.connect(I.y[0], sum.x[1]) == irt::status::success);
->>>>>>> ffbb0455
 
         file_output fo_a("lif-qss.csv");
         expect(fo_a.os != nullptr);
@@ -1632,15 +1456,8 @@
                                           &file_output_observe,
                                           nullptr);
 
-<<<<<<< HEAD
-
         sim.observe(sim.models.get(integrator.id), obs_a);
 
-
-=======
-        sim.observe(sim.models.get(integrator.id), obs_a);
-
->>>>>>> ffbb0455
         irt::time t = 0.0;
 
         expect(sim.initialize(t) == irt::status::success);
@@ -1653,80 +1470,6 @@
     };
 
     "lif_simulation_qss1"_test = [] {
-<<<<<<< HEAD
-       irt::simulation sim;
-
-       expect(irt::is_success(sim.init(32lu, 512lu)));
-       expect(sim.adder_2_models.can_alloc(1));
-       expect(sim.qss1_integrator_models.can_alloc(1));
-       expect(sim.constant_models.can_alloc(2));
-       expect(sim.qss1_cross_models.can_alloc(1));
-
-       auto& sum = sim.adder_2_models.alloc();
-       auto& integrator = sim.qss1_integrator_models.alloc();
-       auto& constant = sim.constant_models.alloc();
-       auto& constant_cross = sim.constant_models.alloc();
-       auto& cross = sim.qss1_cross_models.alloc();
-        
-
-       double tau =  10.0;
-       double Vr = 0.0;
-       double Vt = 1.0;
-       double V0 = 2.0;
-
-
-       sum.default_input_coeffs[0] = -1.0/tau;
-       sum.default_input_coeffs[1] = V0/tau;
-
-
-       constant.default_value = 1.0;
-       constant_cross.default_value = Vr;
-
-       integrator.default_X = 0.0;
-       integrator.default_dQ = 0.001;
-
-       cross.default_threshold = Vt;
-
-
-
-       expect(sim.models.can_alloc(10));
-       !expect(irt::is_success(
-       sim.alloc(sum, sim.adder_2_models.get_id(sum), "sum")));
-       !expect(irt::is_success(sim.alloc(
-       integrator, sim.qss1_integrator_models.get_id(integrator), "int")));
-       !expect(irt::is_success(sim.alloc(
-       constant, sim.constant_models.get_id(constant), "cte")));
-       !expect(irt::is_success(sim.alloc(
-       constant_cross, sim.constant_models.get_id(constant_cross), "ctecro")));
-       !expect(irt::is_success(sim.alloc(
-       cross, sim.qss1_cross_models.get_id(cross), "cro")));
-
-
-
-       !expect(sim.models.size() == 5_ul);
-
-       // Connections
-
-       expect(sim.connect(cross.y[0], integrator.x[1]) ==
-              irt::status::success);
-       expect(sim.connect(cross.y[0], sum.x[0]) ==
-              irt::status::success);
-       expect(sim.connect(integrator.y[0],cross.x[0]) ==
-              irt::status::success);     
-       expect(sim.connect(integrator.y[0],cross.x[2]) ==
-              irt::status::success);
-       expect(sim.connect(constant_cross.y[0],cross.x[1]) ==
-              irt::status::success);     
-       expect(sim.connect(constant.y[0], sum.x[1]) ==
-              irt::status::success); 
-       expect(sim.connect(sum.y[0], integrator.x[0]) ==
-              irt::status::success); 
-
-
-
-        irt::dot_writer dw(std::cout);
-        dw(sim);
-=======
         fmt::print("lif_simulation_qss1\n");
         irt::simulation sim;
 
@@ -1789,7 +1532,6 @@
                irt::status::success);
         expect(sim.connect(constant.y[0], sum.x[1]) == irt::status::success);
         expect(sim.connect(sum.y[0], integrator.x[0]) == irt::status::success);
->>>>>>> ffbb0455
 
         file_output fo_a("lif-qss1.csv");
         expect(fo_a.os != nullptr);
@@ -1801,15 +1543,8 @@
                                           &file_output_observe,
                                           nullptr);
 
-<<<<<<< HEAD
-
         sim.observe(sim.models.get(integrator.id), obs_a);
 
-
-=======
-        sim.observe(sim.models.get(integrator.id), obs_a);
-
->>>>>>> ffbb0455
         irt::time t = 0.0;
 
         expect(sim.initialize(t) == irt::status::success);
@@ -1822,80 +1557,6 @@
     };
 
     "lif_simulation_qss2"_test = [] {
-<<<<<<< HEAD
-       irt::simulation sim;
-
-       expect(irt::is_success(sim.init(32lu, 512lu)));
-       expect(sim.qss2_wsum_2_models.can_alloc(1));
-       expect(sim.qss2_integrator_models.can_alloc(1));
-       expect(sim.constant_models.can_alloc(2));
-       expect(sim.qss2_cross_models.can_alloc(1));
-
-       auto& sum = sim.qss2_wsum_2_models.alloc();
-       auto& integrator = sim.qss2_integrator_models.alloc();
-       auto& constant = sim.constant_models.alloc();
-       auto& constant_cross = sim.constant_models.alloc();
-       auto& cross = sim.qss2_cross_models.alloc();
-        
-
-       double tau =  10.0;
-       double Vr = 0.0;
-       double Vt = 1.0;
-       double V0 = 2.0;
-
-
-       sum.default_input_coeffs[0] = -1.0/tau;
-       sum.default_input_coeffs[1] = V0/tau;
-
-
-       constant.default_value = 1.0;
-       constant_cross.default_value = Vr;
-
-       integrator.default_X = 0.0;
-       integrator.default_dQ = 0.1;
-
-       cross.default_threshold = Vt;
-
-
-
-       expect(sim.models.can_alloc(10));
-       !expect(irt::is_success(
-       sim.alloc(sum, sim.qss2_wsum_2_models.get_id(sum), "sum")));
-       !expect(irt::is_success(sim.alloc(
-       integrator, sim.qss2_integrator_models.get_id(integrator), "int")));
-       !expect(irt::is_success(sim.alloc(
-       constant, sim.constant_models.get_id(constant), "cte")));
-       !expect(irt::is_success(sim.alloc(
-       constant_cross, sim.constant_models.get_id(constant_cross), "ctecro")));
-       !expect(irt::is_success(sim.alloc(
-       cross, sim.qss2_cross_models.get_id(cross), "cro")));
-
-
-
-       !expect(sim.models.size() == 5_ul);
-
-       // Connections
-
-       expect(sim.connect(cross.y[0], integrator.x[1]) ==
-              irt::status::success);
-       expect(sim.connect(cross.y[0], sum.x[0]) ==
-              irt::status::success);
-       expect(sim.connect(integrator.y[0],cross.x[0]) ==
-              irt::status::success);     
-       expect(sim.connect(integrator.y[0],cross.x[2]) ==
-              irt::status::success);
-       expect(sim.connect(constant_cross.y[0],cross.x[1]) ==
-              irt::status::success);     
-       expect(sim.connect(constant.y[0], sum.x[1]) ==
-              irt::status::success); 
-       expect(sim.connect(sum.y[0], integrator.x[0]) ==
-              irt::status::success); 
-
-
-
-        irt::dot_writer dw(std::cout);
-        dw(sim);
-=======
         fmt::print("lif_simulation_qss2\n");
         irt::simulation sim;
 
@@ -1959,158 +1620,30 @@
                irt::status::success);
         expect(sim.connect(constant.y[0], sum.x[1]) == irt::status::success);
         expect(sim.connect(sum.y[0], integrator.x[0]) == irt::status::success);
->>>>>>> ffbb0455
 
         file_output fo_a("lif-qss2.csv");
         expect(fo_a.os != nullptr);
 
-<<<<<<< HEAD
-        auto& obs_a = sim.observers.alloc(0.01,
-=======
         auto& obs_a = sim.observers.alloc(0.001,
->>>>>>> ffbb0455
                                           "A",
                                           static_cast<void*>(&fo_a),
                                           file_output_initialize,
                                           &file_output_observe,
                                           nullptr);
 
-<<<<<<< HEAD
-
         sim.observe(sim.models.get(integrator.id), obs_a);
 
-
-=======
-        sim.observe(sim.models.get(integrator.id), obs_a);
-
->>>>>>> ffbb0455
         irt::time t = 0.0;
 
         expect(sim.initialize(t) == irt::status::success);
         !expect(sim.sched.size() == 5_ul);
 
         do {
-<<<<<<< HEAD
-=======
             // printf("--------------------------------------------\n");
->>>>>>> ffbb0455
             auto st = sim.run(t);
             expect(st == irt::status::success);
         } while (t < 100.0);
     };
-<<<<<<< HEAD
-  
-    "izhikevich_simulation_qss1"_test = []   {
-       using namespace boost::ut;   
-       irt::simulation sim;
-       expect(irt::is_success(sim.init(1000lu, 1000lu)));
-       auto& constant = sim.constant_models.alloc();
-       auto& constant2 = sim.constant_models.alloc();
-       auto& constant3 = sim.constant_models.alloc();
-       auto& sum_a = sim.qss1_wsum_2_models.alloc();
-       auto& sum_b = sim.qss1_wsum_2_models.alloc();
-       auto& sum_c = sim.qss1_wsum_4_models.alloc();
-       auto& sum_d = sim.qss1_wsum_2_models.alloc();
-       auto& product = sim.qss1_multiplier_models.alloc();
-       auto& integrator_a = sim.qss1_integrator_models.alloc();
-       auto& integrator_b = sim.qss1_integrator_models.alloc();
-       auto& cross = sim.qss1_cross_models.alloc();
-       auto& cross2 = sim.qss1_cross_models.alloc();
-
-       double a = 0.2;
-       double b = 2.0;
-       double c = -56.0;
-       double d = -16.0;
-       double I = -99.0;
-       double vt = 30.0;
-
-       constant.default_value = 1.0;
-       constant2.default_value = c;
-       constant3.default_value = I;
-
-       cross.default_threshold = vt;
-       cross2.default_threshold = vt;
-
-       integrator_a.default_X = 0.0;
-       integrator_a.default_dQ = 0.01;
-
-       integrator_b.default_X = 0.0;
-       integrator_b.default_dQ = 0.01;
-
-       sum_a.default_input_coeffs[0] = 1.0;
-       sum_a.default_input_coeffs[1] = -1.0;
-       sum_b.default_input_coeffs[0] = -a;
-       sum_b.default_input_coeffs[1] = a * b;
-       sum_c.default_input_coeffs[0] = 0.04;
-       sum_c.default_input_coeffs[1] = 5.0;
-       sum_c.default_input_coeffs[2] = 140.0;
-       sum_c.default_input_coeffs[3] = 1.0;
-       sum_d.default_input_coeffs[0] = 1.0;
-       sum_d.default_input_coeffs[1] = d;
-
-
-       sim.alloc(constant3, sim.constant_models.get_id(constant3));
-       sim.alloc(constant, sim.constant_models.get_id(constant));
-       sim.alloc(constant2, sim.constant_models.get_id(constant2));
-       sim.alloc(sum_a, sim.qss1_wsum_2_models.get_id(sum_a));
-       sim.alloc(sum_b, sim.qss1_wsum_2_models.get_id(sum_b));
-       sim.alloc(sum_c, sim.qss1_wsum_4_models.get_id(sum_c));
-       sim.alloc(sum_d, sim.qss1_wsum_2_models.get_id(sum_d));
-       sim.alloc(product, sim.qss1_multiplier_models.get_id(product));
-       sim.alloc(integrator_a, sim.qss1_integrator_models.get_id(integrator_a));
-       sim.alloc(integrator_b, sim.qss1_integrator_models.get_id(integrator_b));
-       sim.alloc(cross, sim.qss1_cross_models.get_id(cross));
-       sim.alloc(cross2, sim.qss1_cross_models.get_id(cross2));
-
-
-       expect(sim.connect(integrator_a.y[0], cross.x[0]) ==
-       irt::status::success);
-       expect(sim.connect(constant2.y[0], cross.x[1]) == irt::status::success);
-       expect(sim.connect(integrator_a.y[0], cross.x[2]) ==
-       irt::status::success);
-
-       expect(sim.connect(cross.y[0], product.x[0]) == irt::status::success);
-       expect(sim.connect(cross.y[0], product.x[1]) == irt::status::success);
-       expect(sim.connect(product.y[0], sum_c.x[0]) == irt::status::success);
-       expect(sim.connect(cross.y[0], sum_c.x[1]) == irt::status::success);
-       expect(sim.connect(cross.y[0], sum_b.x[1]) == irt::status::success);
-
-       expect(sim.connect(constant.y[0], sum_c.x[2]) == irt::status::success);
-       expect(sim.connect(constant3.y[0], sum_c.x[3]) == irt::status::success);
-
-       expect(sim.connect(sum_c.y[0], sum_a.x[0]) == irt::status::success);
-       // expect(sim.connect(integrator_b.y[0], sum_a.x[1]) ==
-       // irt::status::success);
-       expect(sim.connect(cross2.y[0], sum_a.x[1]) == irt::status::success);
-       expect(sim.connect(sum_a.y[0], integrator_a.x[0]) ==
-       irt::status::success);
-       expect(sim.connect(cross.y[0], integrator_a.x[1]) ==
-       irt::status::success);
-
-       expect(sim.connect(cross2.y[0], sum_b.x[0]) == irt::status::success);
-       expect(sim.connect(sum_b.y[0], integrator_b.x[0]) ==
-       irt::status::success);
-
-       expect(sim.connect(cross2.y[0], integrator_b.x[1]) ==
-       irt::status::success);
-       expect(sim.connect(integrator_a.y[0], cross2.x[0]) ==
-       irt::status::success);
-       expect(sim.connect(integrator_b.y[0], cross2.x[2]) ==
-       irt::status::success);
-       expect(sim.connect(sum_d.y[0], cross2.x[1]) == irt::status::success);
-       expect(sim.connect(integrator_b.y[0], sum_d.x[0]) ==
-       irt::status::success);
-       expect(sim.connect(constant.y[0], sum_d.x[1]) == irt::status::success);
-
-
-       irt::dot_writer dw(std::cout);
-       dw(sim);
-
-       file_output fo_a("izhikevitch-qss1_a.csv");
-       expect(fo_a.os != nullptr);
-
-       auto& obs_a = sim.observers.alloc(0.01,
-=======
 
     "izhikevich_simulation_qss1"_test = [] {
         fmt::print("izhikevich_simulation_qss1\n");
@@ -2246,46 +1779,21 @@
         expect(fo_a.os != nullptr);
 
         auto& obs_a = sim.observers.alloc(0.1,
->>>>>>> ffbb0455
                                           "A",
                                           static_cast<void*>(&fo_a),
                                           &file_output_initialize,
                                           &file_output_observe,
                                           nullptr);
 
-<<<<<<< HEAD
-       file_output fo_b("izhikevitch-qss1_b.csv");
-       expect(fo_b.os != nullptr);
-       auto& obs_b = sim.observers.alloc(0.01,
-=======
         file_output fo_b("izhikevitch-qss1_b.csv");
         expect(fo_b.os != nullptr);
         auto& obs_b = sim.observers.alloc(0.1,
->>>>>>> ffbb0455
                                           "B",
                                           static_cast<void*>(&fo_b),
                                           &file_output_initialize,
                                           &file_output_observe,
                                           nullptr);
 
-<<<<<<< HEAD
-       sim.observe(sim.models.get(integrator_a.id), obs_a);
-       sim.observe(sim.models.get(integrator_b.id), obs_b);
-
-       irt::time t = 0.0;
-
-       expect(irt::status::success == sim.initialize(t));
-       !expect(sim.sched.size() == 12_ul);
-
-       do {
-       irt::status st = sim.run(t);
-       expect(st == irt::status::success);
-       } while (t < 140);
-    };
-
-
-   "izhikevich_simulation_qss2"_test = [] {
-=======
         sim.observe(sim.models.get(integrator_a.id), obs_a);
         sim.observe(sim.models.get(integrator_b.id), obs_b);
 
@@ -2302,7 +1810,6 @@
 
     "izhikevich_simulation_qss2"_test = [] {
         fmt::print("izhikevich_simulation_qss2\n");
->>>>>>> ffbb0455
         irt::simulation sim;
 
         expect(irt::is_success(sim.init(64lu, 256lu)));
@@ -2325,19 +1832,11 @@
         auto& cross = sim.qss2_cross_models.alloc();
         auto& cross2 = sim.qss2_cross_models.alloc();
 
-<<<<<<< HEAD
-        double a = 0.02;
-        double b = 0.2;
-        double c = -65.0;
-        double d = 8.0;
-        double I = 10.0;
-=======
         double a = 0.2;
         double b = 2.0;
         double c = -56.0;
         double d = -16.0;
         double I = -99.0;
->>>>>>> ffbb0455
         double vt = 30.0;
 
         constant.default_value = 1.0;
@@ -2348,17 +1847,10 @@
         cross2.default_threshold = vt;
 
         integrator_a.default_X = 0.0;
-<<<<<<< HEAD
-        integrator_a.default_dQ = 0.1;
-
-        integrator_b.default_X = 0.0;
-        integrator_b.default_dQ = 0.1;
-=======
         integrator_a.default_dQ = 0.01;
 
         integrator_b.default_X = 0.0;
         integrator_b.default_dQ = 0.01;
->>>>>>> ffbb0455
 
         sum_a.default_input_coeffs[0] = 1.0;
         sum_a.default_input_coeffs[1] = -1.0;
@@ -2411,19 +1903,11 @@
         expect(sim.connect(integrator_a.y[0], cross.x[2]) ==
                irt::status::success);
 
-<<<<<<< HEAD
-        expect(sim.connect(cross.y[0], product.x[0]) == irt::status::success);
-        expect(sim.connect(cross.y[0], product.x[1]) == irt::status::success);
-        expect(sim.connect(product.y[0], sum_c.x[0]) == irt::status::success);
-        expect(sim.connect(cross.y[0], sum_c.x[1]) == irt::status::success);
-        expect(sim.connect(cross.y[0], sum_b.x[1]) == irt::status::success);
-=======
         expect(sim.connect(cross.y[1], product.x[0]) == irt::status::success);
         expect(sim.connect(cross.y[1], product.x[1]) == irt::status::success);
         expect(sim.connect(product.y[0], sum_c.x[0]) == irt::status::success);
         expect(sim.connect(cross.y[1], sum_c.x[1]) == irt::status::success);
         expect(sim.connect(cross.y[1], sum_b.x[1]) == irt::status::success);
->>>>>>> ffbb0455
 
         expect(sim.connect(constant.y[0], sum_c.x[2]) == irt::status::success);
         expect(sim.connect(constant3.y[0], sum_c.x[3]) == irt::status::success);
@@ -2431,21 +1915,13 @@
         expect(sim.connect(sum_c.y[0], sum_a.x[0]) == irt::status::success);
         // expect(sim.connect(integrator_b.y[0], sum_a.x[1]) ==
         // irt::status::success);
-<<<<<<< HEAD
-        expect(sim.connect(cross2.y[0], sum_a.x[1]) == irt::status::success);
-=======
         expect(sim.connect(cross2.y[1], sum_a.x[1]) == irt::status::success);
->>>>>>> ffbb0455
         expect(sim.connect(sum_a.y[0], integrator_a.x[0]) ==
                irt::status::success);
         expect(sim.connect(cross.y[0], integrator_a.x[1]) ==
                irt::status::success);
 
-<<<<<<< HEAD
-        expect(sim.connect(cross2.y[0], sum_b.x[0]) == irt::status::success);
-=======
         expect(sim.connect(cross2.y[1], sum_b.x[0]) == irt::status::success);
->>>>>>> ffbb0455
         expect(sim.connect(sum_b.y[0], integrator_b.x[0]) ==
                irt::status::success);
 
@@ -2460,12 +1936,6 @@
                irt::status::success);
         expect(sim.connect(constant.y[0], sum_d.x[1]) == irt::status::success);
 
-<<<<<<< HEAD
-        irt::dot_writer dw(std::cout);
-        dw(sim);
-
-=======
->>>>>>> ffbb0455
         file_output fo_a("izhikevitch-qss2_a.csv");
         expect(fo_a.os != nullptr);
 
@@ -2496,14 +1966,6 @@
         do {
             irt::status st = sim.run(t);
             expect(st == irt::status::success);
-<<<<<<< HEAD
-        } while (t < 1000);
-    };
-
-
-}
-
-=======
         } while (t < 30.); // 140. error!
     };
 
@@ -2853,4 +2315,4 @@
         } while (t < 140);
     };
 }
->>>>>>> ffbb0455
+
