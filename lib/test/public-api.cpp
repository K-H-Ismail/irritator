// Copyright (c) 2020 INRA Distributed under the Boost Software License,
// Version 1.0. (See accompanying file LICENSE_1_0.txt or copy at
// http://www.boost.org/LICENSE_1_0.txt)

#include <irritator/core.hpp>
#include <irritator/io.hpp>

#include <boost/ut.hpp>

#include <fmt/format.h>

#include <iostream>

struct file_output
{
    file_output(const char* file_path) noexcept
      : os(std::fopen(file_path, "w"))
    {}

    ~file_output() noexcept
    {
        if (os)
            std::fclose(os);
    }

    std::FILE* os = nullptr;
};

void
file_output_initialize(const irt::observer& obs, const irt::time /*t*/) noexcept
{
    if (!obs.user_data)
        return;

    auto* output = reinterpret_cast<file_output*>(obs.user_data);
    fmt::print(output->os, "t,{}\n", obs.name.c_str());
}

void
file_output_observe(const irt::observer& obs,
                    const irt::time t,
                    const irt::message& msg) noexcept
{
    if (!obs.user_data)
        return;

    auto* output = reinterpret_cast<file_output*>(obs.user_data);
    fmt::print(output->os, "{},{}\n", t, msg.real[0]);
}

int
main()
{
    using namespace boost::ut;

    "model_constepxr"_test = [] {
        expect(irt::is_detected_v<irt::initialize_function_t, irt::counter> ==
               true);
        expect(irt::is_detected_v<irt::lambda_function_t, irt::counter> ==
               false);
        expect(irt::is_detected_v<irt::transition_function_t, irt::counter> ==
               true);
        expect(irt::is_detected_v<irt::has_input_port_t, irt::counter> == true);
        expect(irt::is_detected_v<irt::has_output_port_t, irt::counter> ==
               false);

        expect(irt::is_detected_v<irt::initialize_function_t, irt::generator> ==
               true);
        expect(irt::is_detected_v<irt::lambda_function_t, irt::generator> ==
               true);
        expect(irt::is_detected_v<irt::transition_function_t, irt::generator> ==
               true);
        expect(irt::is_detected_v<irt::has_input_port_t, irt::generator> ==
               false);
        expect(irt::is_detected_v<irt::has_output_port_t, irt::generator> ==
               true);

        expect(irt::is_detected_v<irt::initialize_function_t, irt::adder_2> ==
               true);
        expect(irt::is_detected_v<irt::lambda_function_t, irt::adder_2> ==
               true);
        expect(irt::is_detected_v<irt::transition_function_t, irt::adder_2> ==
               true);
        expect(irt::is_detected_v<irt::has_input_port_t, irt::adder_2> == true);
        expect(irt::is_detected_v<irt::has_output_port_t, irt::adder_2> ==
               true);

        expect(irt::is_detected_v<irt::initialize_function_t, irt::adder_3> ==
               true);
        expect(irt::is_detected_v<irt::lambda_function_t, irt::adder_3> ==
               true);
        expect(irt::is_detected_v<irt::transition_function_t, irt::adder_3> ==
               true);
        expect(irt::is_detected_v<irt::has_input_port_t, irt::adder_3> == true);
        expect(irt::is_detected_v<irt::has_output_port_t, irt::adder_3> ==
               true);

        expect(irt::is_detected_v<irt::initialize_function_t, irt::adder_4> ==
               true);
        expect(irt::is_detected_v<irt::lambda_function_t, irt::adder_4> ==
               true);
        expect(irt::is_detected_v<irt::transition_function_t, irt::adder_4> ==
               true);
        expect(irt::is_detected_v<irt::has_input_port_t, irt::adder_4> == true);
        expect(irt::is_detected_v<irt::has_output_port_t, irt::adder_4> ==
               true);

        expect(irt::is_detected_v<irt::initialize_function_t, irt::mult_2> ==
               true);
        expect(irt::is_detected_v<irt::lambda_function_t, irt::mult_2> == true);
        expect(irt::is_detected_v<irt::transition_function_t, irt::mult_2> ==
               true);
        expect(irt::is_detected_v<irt::has_input_port_t, irt::mult_2> == true);
        expect(irt::is_detected_v<irt::has_output_port_t, irt::mult_2> == true);

        expect(irt::is_detected_v<irt::initialize_function_t, irt::mult_3> ==
               true);
        expect(irt::is_detected_v<irt::lambda_function_t, irt::mult_3> == true);
        expect(irt::is_detected_v<irt::transition_function_t, irt::mult_3> ==
               true);
        expect(irt::is_detected_v<irt::has_input_port_t, irt::mult_3> == true);
        expect(irt::is_detected_v<irt::has_output_port_t, irt::mult_3> == true);

        expect(irt::is_detected_v<irt::initialize_function_t, irt::mult_4> ==
               true);
        expect(irt::is_detected_v<irt::lambda_function_t, irt::mult_4> == true);
        expect(irt::is_detected_v<irt::transition_function_t, irt::mult_4> ==
               true);
        expect(irt::is_detected_v<irt::has_input_port_t, irt::mult_4> == true);
        expect(irt::is_detected_v<irt::has_output_port_t, irt::mult_4> == true);

        expect(
          irt::is_detected_v<irt::initialize_function_t, irt::integrator> ==
          true);
        expect(irt::is_detected_v<irt::lambda_function_t, irt::integrator> ==
               true);
        expect(
          irt::is_detected_v<irt::transition_function_t, irt::integrator> ==
          true);
        expect(irt::is_detected_v<irt::has_input_port_t, irt::integrator> ==
               true);
        expect(irt::is_detected_v<irt::has_output_port_t, irt::integrator> ==
               true);

        expect(
          irt::is_detected_v<irt::initialize_function_t, irt::quantifier> ==
          true);
        expect(irt::is_detected_v<irt::lambda_function_t, irt::quantifier> ==
               true);
        expect(
          irt::is_detected_v<irt::transition_function_t, irt::quantifier> ==
          true);
        expect(irt::is_detected_v<irt::has_input_port_t, irt::quantifier> ==
               true);
        expect(irt::is_detected_v<irt::has_output_port_t, irt::quantifier> ==
               true);
    };

    "status"_test = [] {
        irt::status s1 = irt::status::success;
        expect(irt::is_success(s1) == true);
        expect(irt::is_bad(s1) == false);

        irt::status s2 = irt::status::block_allocator_not_enough_memory;
        expect(irt::is_success(s2) == false);
        expect(irt::is_bad(s2) == true);
    };

    "time"_test = [] {
        expect(irt::time_domain<irt::time>::infinity >
               irt::time_domain<irt::time>::zero);
        expect(irt::time_domain<irt::time>::zero >
               irt::time_domain<irt::time>::negative_infinity);
    };

    "small_string"_test = [] {
        irt::small_string<8> f1;
        expect(f1.capacity() == 8_ul);
        expect(f1 == "");
        expect(f1.size() == 0_ul);

        f1.append("ok");
        expect(f1 == "ok");
        expect(f1.size() == 2_ul);

        f1.append("ok");
        expect(f1 == "okok");
        expect(f1.size() == 4_ul);

        f1.append("1234");
        expect(f1 == "okok123");
        expect(f1.size() == 7_ul);

        irt::small_string<8> f2(f1);
        expect(f2 == "okok123");
        expect(f2.size() == 7_ul);

        expect(f1.c_str() != f2.c_str());

        irt::small_string<8> f3("012345678");
        expect(f3 == "0123456");
        expect(f3.size() == 7_ul);

        f3.clear();
        expect(f3 == "");
        expect(f3.size() == 0_ul);

        f3 = f2;
        expect(f3 == "okok123");
        expect(f3.size() == 7_ul);
    };

    "list"_test = [] {
        irt::flat_list<int>::allocator_type allocator;
        expect(is_success(allocator.init(32)));

        irt::flat_list<int> lst(&allocator);

        lst.emplace_front(5);
        lst.emplace_front(4);
        lst.emplace_front(3);
        lst.emplace_front(2);
        lst.emplace_front(1);

        {
            int i = 1;
            for (auto it = lst.begin(); it != lst.end(); ++it)
                expect(*it == i++);
        }

        lst.pop_front();

        {
            int i = 2;
            for (auto it = lst.begin(); it != lst.end(); ++it)
                expect(*it == i++);
        }
    };

    "double_list"_test = [] {
        irt::flat_double_list<int>::allocator_type allocator;
        expect(is_success(allocator.init(32)));

        irt::flat_double_list<int> lst(&allocator);

        expect(lst.empty());
        expect(lst.begin() == lst.end());

        lst.emplace_front(0);
        expect(lst.begin() == --lst.end());
        expect(++lst.begin() == lst.end());

        lst.clear();
        expect(lst.empty());
        expect(lst.begin() == lst.end());

        lst.emplace_front(5);
        lst.emplace_front(4);
        lst.emplace_front(3);
        lst.emplace_front(2);
        lst.emplace_front(1);
        lst.emplace_back(6);
        lst.emplace_back(7);
        lst.emplace_back(8);

        {
            int i = 1;
            for (auto it = lst.begin(); it != lst.end(); ++it)
                expect(*it == i++);
        }

        lst.pop_front();

        {
            int i = 2;
            for (auto it = lst.begin(); it != lst.end(); ++it)
                expect(*it == i++);
        }

        {
            auto it = lst.begin();
            expect(*it == 2);

            --it;
            expect(it == lst.end());

            --it;
            expect(it == --lst.end());
        }

        {
            auto it = lst.end();
            expect(it == lst.end());

            --it;
            expect(*it == 8);

            --it;
            expect(*it == 7);
        }
    };

    "array_api"_test = [] {
        struct position
        {
            position() noexcept = default;

            position(int x_, int y_)
              : x(x_)
              , y(y_)
            {}

            int x = 0, y = 0;
        };

        irt::array<position> positions;
        !expect(irt::status::success == positions.init(16u));

        expect(positions.size() == 16_u);
        expect(positions.capacity() == 16u);

        for (int i = 0; i != 16; ++i) {
            positions[i].x = i;
            positions[i].y = i;
        }

        for (int i = 0; i != 16; ++i) {
            expect(positions[i].x == i);
            expect(positions[i].y == i);
        }
    };

    "vector_api"_test = [] {
        struct position
        {
            position() noexcept = default;

            position(int x_, int y_)
              : x(x_)
              , y(y_)
            {}

            int x = 0, y = 0;
        };

        irt::vector<position> positions;
        !expect(irt::status::success == positions.init(16u));

        expect(positions.size() == 0_u);
        expect(positions.capacity() == 16u);

        {
            expect(positions.can_alloc(1u));
            auto it = positions.emplace_back(0, 1);
            expect(positions.size() == 1_u);
            expect(positions.begin() == it);
            expect(it->x == 0);
            expect(it->y == 1);
        }

        {
            auto ret = positions.try_emplace_back(2, 3);
            expect(ret.first == true);
            expect(ret.second == positions.begin() + 1);
            expect(positions.size() == 2_u);
            expect(positions.begin()->x == 0);
            expect(positions.begin()->y == 1);
            expect((positions.begin() + 1)->x == 2);
            expect((positions.begin() + 1)->y == 3);
        }

        {
            auto it = positions.erase_and_swap(positions.begin());
            expect(positions.size() == 1_u);
            expect(it == positions.begin());
            expect(it->x == 2);
            expect(it->y == 3);
        }

        positions.clear();
        expect(positions.size() == 0_ul);
        expect(positions.capacity() == 16_u);

        expect(positions.can_alloc(16u));
        for (int i = 0; i != 16; ++i)
            positions.emplace_back(i, i);

        auto ret = positions.try_emplace_back(16, 16);
        expect(ret.first == false);

        expect(positions.size() == 16_ul);
        expect(positions.capacity() == 16_u);

        auto it = positions.begin();
        while (it != positions.end())
            it = positions.erase_and_swap(it);

        expect(positions.size() == 0_ul);
        expect(positions.capacity() == 16_u);
    };

    "data_array_api"_test = [] {
        struct position
        {
            position() = default;
            constexpr position(float x_)
              : x(x_)
            {}

            float x;
        };

        enum class position_id : std::uint64_t
        {
        };

        irt::data_array<position, position_id> array;

        expect(array.max_size() == 0);
        expect(array.max_used() == 0);
        expect(array.capacity() == 0);
        expect(array.next_key() == 1);
        expect(array.is_free_list_empty());

        bool is_init = irt::is_success(array.init(3));

        expect(array.max_size() == 0);
        expect(array.max_used() == 0);
        expect(array.capacity() == 3);
        expect(array.next_key() == 1);
        expect(array.is_free_list_empty());

        expect(is_init);

        {
            auto& first = array.alloc();
            first.x = 0.f;
            expect(array.max_size() == 1);
            expect(array.max_used() == 1);
            expect(array.capacity() == 3);
            expect(array.next_key() == 2);
            expect(array.is_free_list_empty());

            auto& second = array.alloc();
            expect(array.max_size() == 2);
            expect(array.max_used() == 2);
            expect(array.capacity() == 3);
            expect(array.next_key() == 3);
            expect(array.is_free_list_empty());

            second.x = 1.f;

            auto& third = array.alloc();
            expect(array.max_size() == 3);
            expect(array.max_used() == 3);
            expect(array.capacity() == 3);
            expect(array.next_key() == 4);
            expect(array.is_free_list_empty());

            third.x = 2.f;

            expect(array.full());
        }

        array.clear();

        expect(array.max_size() == 0);
        expect(array.max_used() == 0);
        expect(array.capacity() == 3);
        expect(array.next_key() == 1);
        expect(array.is_free_list_empty());

        is_init = irt::is_success(array.init(3));

        {
            auto& d1 = array.alloc(1.f);
            auto& d2 = array.alloc(2.f);
            auto& d3 = array.alloc(3.f);

            expect(array.max_size() == 3);
            expect(array.max_used() == 3);
            expect(array.capacity() == 3);
            expect(array.next_key() == 4);
            expect(array.is_free_list_empty());

            array.free(d1);

            expect(array.max_size() == 2);
            expect(array.max_used() == 3);
            expect(array.capacity() == 3);
            expect(array.next_key() == 4);
            expect(!array.is_free_list_empty());

            array.free(d2);

            expect(array.max_size() == 1);
            expect(array.max_used() == 3);
            expect(array.capacity() == 3);
            expect(array.next_key() == 4);
            expect(!array.is_free_list_empty());

            array.free(d3);
            expect(array.max_size() == 0);
            expect(array.max_used() == 3);
            expect(array.capacity() == 3);
            expect(array.next_key() == 4);
            expect(!array.is_free_list_empty());

            auto& n1 = array.alloc();
            auto& n2 = array.alloc();
            auto& n3 = array.alloc();

            expect(irt::get_index(array.get_id(n1)) == 2_u);
            expect(irt::get_index(array.get_id(n2)) == 1_u);
            expect(irt::get_index(array.get_id(n3)) == 0_u);

            expect(array.max_size() == 3);
            expect(array.max_used() == 3);
            expect(array.capacity() == 3);
            expect(array.next_key() == 7);
            expect(array.is_free_list_empty());
        }
    };

    "message"_test = [] {
        {
            irt::message vdouble;
            expect(vdouble.real[0] == 0.0);
            expect(vdouble.real[1] == 0.0);
            expect(vdouble.real[2] == 0.0);
            expect(vdouble.size() == 0_ul);
        }

        {
            irt::message vdouble(1.0);
            expect(vdouble[0] == 1.0);
            expect(vdouble.size() == 1_ul);
        }

        {
            irt::message vdouble(0.0, 1.0);
            expect(vdouble[0] == 0.0);
            expect(vdouble[1] == 1.0);
            expect(vdouble.size() == 2_ul);
        }

        {
            irt::message vdouble(1.0, 2.0, 3.0);
            expect(vdouble[0] == 1.0);
            expect(vdouble[1] == 2.0);
            expect(vdouble[2] == 3.0);
            expect(vdouble.size() == 3_ul);
        }
    };

    "heap_order"_test = [] {
        irt::heap h;
        h.init(4u);

        irt::heap::handle i1 = h.insert(0.0, irt::model_id{ 0 });
        irt::heap::handle i2 = h.insert(1.0, irt::model_id{ 1 });
        irt::heap::handle i3 = h.insert(-1.0, irt::model_id{ 2 });
        irt::heap::handle i4 = h.insert(2.0, irt::model_id{ 3 });
        expect(h.full());

        expect(i1->tn == 0.0_d);
        expect(i2->tn == 1.0_d);
        expect(i3->tn == -1.0_d);
        expect(i4->tn == 2.0_d);

        expect(h.top() == i3);
        h.pop();
        expect(h.top() == i1);
        h.pop();
        expect(h.top() == i2);
        h.pop();
        expect(h.top() == i4);
        h.pop();

        expect(h.empty());
        expect(!h.full());
    };

    "heap_insert_pop"_test = [] {
        irt::heap h;
        h.init(4u);

        irt::heap::handle i1 = h.insert(0.0, irt::model_id{ 0 });
        irt::heap::handle i2 = h.insert(1.0, irt::model_id{ 1 });
        irt::heap::handle i3 = h.insert(-1.0, irt::model_id{ 2 });
        irt::heap::handle i4 = h.insert(2.0, irt::model_id{ 3 });

        expect(i1 != nullptr);
        expect(i2 != nullptr);
        expect(i3 != nullptr);
        expect(i4 != nullptr);

        expect(!h.empty());
        expect(h.top() == i3);

        h.pop(); // remove i3
        h.pop(); // rmeove i1

        expect(h.top() == i2);

        i3->tn = -10.0;
        h.insert(i3);

        i1->tn = -1.0;
        h.insert(i1);

        expect(h.top() == i3);
        h.pop();

        expect(h.top() == i1);
        h.pop();

        expect(h.top() == i2);
        h.pop();

        expect(h.top() == i4);
        h.pop();

        expect(h.empty());
    };

    "heap_with_equality"_test = [] {
        irt::heap h;
        h.init(256u);

        for (double t = 0; t < 100.0; ++t)
            h.insert(t, irt::model_id{ static_cast<unsigned>(t) });

        expect(h.size() == 100_ul);

        h.insert(50.0, irt::model_id{ 502 });
        h.insert(50.0, irt::model_id{ 503 });
        h.insert(50.0, irt::model_id{ 504 });

        expect(h.size() == 103_ul);

        for (double t = 0.0; t < 50.0; ++t) {
            expect(h.top()->tn == t);
            h.pop();
        }

        expect(h.top()->tn == 50.0_d);
        h.pop();
        expect(h.top()->tn == 50.0_d);
        h.pop();
        expect(h.top()->tn == 50.0_d);
        h.pop();
        expect(h.top()->tn == 50.0_d);
        h.pop();

        for (double t = 51.0; t < 100.0; ++t) {
            expect(h.top()->tn == t);
            h.pop();
        }
    };

    "constant_simulation"_test = [] {
        irt::simulation sim;

        expect(irt::is_success(sim.init(16lu, 256lu)));
        expect(sim.constant_models.can_alloc(2));
        expect(sim.counter_models.can_alloc(1));

        auto& cnt = sim.counter_models.alloc();
        auto& c1 = sim.constant_models.alloc();
        auto& c2 = sim.constant_models.alloc();

        c1.default_value = 0.0;
        c2.default_value = 0.0;

        expect(sim.models.can_alloc(3));
        expect(irt::is_success(sim.alloc(cnt, sim.counter_models.get_id(cnt))));
        expect(irt::is_success(sim.alloc(c1, sim.constant_models.get_id(c1))));
        expect(irt::is_success(sim.alloc(c2, sim.constant_models.get_id(c2))));

        expect(sim.connect(c1.y[0], cnt.x[0]) == irt::status::success);
        expect(sim.connect(c2.y[0], cnt.x[0]) == irt::status::success);

        irt::time t = 0.0;
        expect(sim.initialize(t) == irt::status::success);

        irt::status st;

        do {
            st = sim.run(t);
            expect(irt::is_success(st));
        } while (t < sim.end);

        expect(cnt.number == 2_ul);
    };

    "cross_simulation"_test = [] {
        irt::simulation sim;

        expect(irt::is_success(sim.init(16lu, 256lu)));
        expect(sim.counter_models.can_alloc(1));
        expect(sim.cross_models.can_alloc(1));
        expect(sim.constant_models.can_alloc(1));

        auto& cnt = sim.counter_models.alloc();
        auto& cross1 = sim.cross_models.alloc();
        auto& c1 = sim.constant_models.alloc();

        // auto& value = sim.messages.alloc(3.0);
        // auto& threshold = sim.messages.alloc(0.0);
        //
        // c1.init[0] = sim.messages.get_id(value);
        // cross1.init[0] = sim.messages.get_id(threshold);

        c1.default_value = 3.0;
        cross1.default_threshold = 0.0;

        expect(sim.models.can_alloc(3));
        expect(irt::is_success(sim.alloc(cnt, sim.counter_models.get_id(cnt))));
        expect(
          irt::is_success(sim.alloc(cross1, sim.cross_models.get_id(cross1))));
        expect(irt::is_success(sim.alloc(c1, sim.constant_models.get_id(c1))));

        expect(sim.connect(c1.y[0], cross1.x[0]) == irt::status::success);
        expect(sim.connect(c1.y[0], cross1.x[1]) == irt::status::success);
        expect(sim.connect(c1.y[0], cross1.x[2]) == irt::status::success);
        expect(sim.connect(cross1.y[0], cnt.x[0]) == irt::status::success);

        irt::time t = 0.0;
        expect(sim.initialize(t) == irt::status::success);

        irt::status st;

        do {
            st = sim.run(t);
            expect(irt::is_success(st));
        } while (t < sim.end);

        expect(cnt.number == 2_ul);
    };

    "generator_counter_simluation"_test = [] {
        fmt::print("generator_counter_simluation\n");
        irt::simulation sim;

        expect(irt::is_success(sim.init(16lu, 256lu)));
        expect(sim.generator_models.can_alloc(1));
        expect(sim.counter_models.can_alloc(1));

        auto& gen = sim.generator_models.alloc();
        auto& cnt = sim.counter_models.alloc();

        expect(sim.models.can_alloc(2));
        expect(
          irt::is_success(sim.alloc(gen, sim.generator_models.get_id(gen))));
        expect(irt::is_success(sim.alloc(cnt, sim.counter_models.get_id(cnt))));

        expect(sim.connect(gen.y[0], cnt.x[0]) == irt::status::success);

        expect(sim.begin == irt::time_domain<irt::time>::zero);
        expect(sim.end == irt::time_domain<irt::time>::infinity);

        sim.end = 10.0;

        irt::time t = sim.begin;
        expect(sim.initialize(t) == irt::status::success);

        irt::status st;

        do {
            st = sim.run(t);
            expect(irt::is_success(st));
            expect(cnt.number <= static_cast<irt::i64>(t));
        } while (t < sim.end);

        expect(cnt.number == 9_ul);
    };

    "time_func"_test = [] {
        fmt::print("time_func\n");
        irt::simulation sim;
        const double duration = 30;

        expect(irt::is_success(sim.init(16lu, 256lu)));
        expect(sim.time_func_models.can_alloc(1));
        expect(sim.counter_models.can_alloc(1));

        auto& time_fun = sim.time_func_models.alloc();
        auto& cnt = sim.counter_models.alloc();

        time_fun.default_f = &irt::square_time_function;
        time_fun.default_sigma = 0.1;

        expect(sim.models.can_alloc(2));
        expect(irt::is_success(
          sim.alloc(time_fun, sim.time_func_models.get_id(time_fun))));
        expect(irt::is_success(sim.alloc(cnt, sim.counter_models.get_id(cnt))));

        expect(sim.connect(time_fun.y[0], cnt.x[0]) == irt::status::success);

        irt::time t{ 0 };
        !expect(sim.initialize(t) == irt::status::success);
        double c = 0.0;
        do {
            auto st = sim.run(t);
            !expect(irt::is_success(st));
            expect(time_fun.value == t * t);
            c++;
        } while (t < duration);
        expect(c == 2.0 * duration / time_fun.default_sigma - 1.0);
    };

    "time_func_sin"_test = [] {
        fmt::print("time_func_sin\n");
        const double pi = std::acos(-1);
        const double f0 = 0.1;
        const double duration = 30;
        irt::simulation sim;

        expect(irt::is_success(sim.init(16lu, 256lu)));
        expect(sim.time_func_models.can_alloc(1));
        expect(sim.counter_models.can_alloc(1));

        auto& time_fun = sim.time_func_models.alloc();
        auto& cnt = sim.counter_models.alloc();

        time_fun.default_f = &irt::sin_time_function;
        time_fun.default_sigma = 0.1;

        expect(sim.models.can_alloc(2));
        expect(irt::is_success(
          sim.alloc(time_fun, sim.time_func_models.get_id(time_fun))));
        expect(irt::is_success(sim.alloc(cnt, sim.counter_models.get_id(cnt))));

        expect(sim.connect(time_fun.y[0], cnt.x[0]) == irt::status::success);

        irt::time t{ 0 };
        !expect(sim.initialize(t) == irt::status::success);
        double c = 0;
        do {

            auto st = sim.run(t);
            !expect(irt::is_success(st));
            expect(time_fun.value == std::sin(2 * pi * f0 * t));
            c++;
        } while (t < duration);
        expect(c == 2.0 * duration / time_fun.default_sigma - 1.0);
    };

    "time_func_sin"_test = [] {
        const double pi = std::acos(-1);
        const double f0 = 0.1;
        irt::simulation sim;        

        expect(irt::is_success(sim.init(16lu, 256lu)));
        expect(sim.time_func_models.can_alloc(1));
        expect(sim.counter_models.can_alloc(1));

        auto& time_fun = sim.time_func_models.alloc();
        auto& cnt = sim.counter_models.alloc();

        time_fun.default_f = &irt::sin_time_function;

        expect(sim.models.can_alloc(2));
        expect(irt::is_success(
          sim.alloc(time_fun, sim.time_func_models.get_id(time_fun))));
        expect(irt::is_success(sim.alloc(cnt, sim.counter_models.get_id(cnt))));

        expect(sim.connect(time_fun.y[0], cnt.x[0]) == irt::status::success);


        irt::time t{ 0 };
        !expect(sim.initialize(t) == irt::status::success);
        do {
            auto st = sim.run(t);
            !expect(irt::is_success(st));
            expect(time_fun.value == std::sin(2 * pi * f0 * t));
            //expect(cnt.number <= static_cast<irt::i64>(t));
        } while (t < 30);
    };

    "lotka_volterra_simulation"_test = [] {
        fmt::print("lotka_volterra_simulation\n");
        irt::simulation sim;

        expect(irt::is_success(sim.init(32lu, 512lu)));
        expect(sim.adder_2_models.can_alloc(2));
        expect(sim.mult_2_models.can_alloc(2));
        expect(sim.integrator_models.can_alloc(2));
        expect(sim.quantifier_models.can_alloc(2));

        auto& sum_a = sim.adder_2_models.alloc();
        auto& sum_b = sim.adder_2_models.alloc();
        auto& product = sim.mult_2_models.alloc();
        auto& integrator_a = sim.integrator_models.alloc();
        auto& integrator_b = sim.integrator_models.alloc();
        auto& quantifier_a = sim.quantifier_models.alloc();
        auto& quantifier_b = sim.quantifier_models.alloc();

        integrator_a.default_current_value = 18.0;

        quantifier_a.default_adapt_state =
          irt::quantifier::adapt_state::possible;
        quantifier_a.default_zero_init_offset = true;
        quantifier_a.default_step_size = 0.01;
        quantifier_a.default_past_length = 3;

        integrator_b.default_current_value = 7.0;

        quantifier_b.default_adapt_state =
          irt::quantifier::adapt_state::possible;
        quantifier_b.default_zero_init_offset = true;
        quantifier_b.default_step_size = 0.01;
        quantifier_b.default_past_length = 3;

        product.default_input_coeffs[0] = 1.0;
        product.default_input_coeffs[1] = 1.0;
        sum_a.default_input_coeffs[0] = 2.0;
        sum_a.default_input_coeffs[1] = -0.4;
        sum_b.default_input_coeffs[0] = -1.0;
        sum_b.default_input_coeffs[1] = 0.1;

        expect(sim.models.can_alloc(10));
        !expect(irt::is_success(
          sim.alloc(sum_a, sim.adder_2_models.get_id(sum_a), "sum_a")));
        !expect(irt::is_success(
          sim.alloc(sum_b, sim.adder_2_models.get_id(sum_b), "sum_b")));
        !expect(irt::is_success(
          sim.alloc(product, sim.mult_2_models.get_id(product), "prod")));
        !expect(irt::is_success(sim.alloc(
          integrator_a, sim.integrator_models.get_id(integrator_a), "int_a")));
        !expect(irt::is_success(sim.alloc(
          integrator_b, sim.integrator_models.get_id(integrator_b), "int_b")));
        !expect(irt::is_success(sim.alloc(
          quantifier_a, sim.quantifier_models.get_id(quantifier_a), "qua_a")));
        !expect(irt::is_success(sim.alloc(
          quantifier_b, sim.quantifier_models.get_id(quantifier_b), "qua_b")));

        !expect(sim.models.size() == 7_ul);

        expect(sim.connect(sum_a.y[0], integrator_a.x[1]) ==
               irt::status::success);
        expect(sim.connect(sum_b.y[0], integrator_b.x[1]) ==
               irt::status::success);

        expect(sim.connect(integrator_a.y[0], sum_a.x[0]) ==
               irt::status::success);
        expect(sim.connect(integrator_b.y[0], sum_b.x[0]) ==
               irt::status::success);

        expect(sim.connect(integrator_a.y[0], product.x[0]) ==
               irt::status::success);
        expect(sim.connect(integrator_b.y[0], product.x[1]) ==
               irt::status::success);

        expect(sim.connect(product.y[0], sum_a.x[1]) == irt::status::success);
        expect(sim.connect(product.y[0], sum_b.x[1]) == irt::status::success);

        expect(sim.connect(quantifier_a.y[0], integrator_a.x[0]) ==
               irt::status::success);
        expect(sim.connect(quantifier_b.y[0], integrator_b.x[0]) ==
               irt::status::success);
        expect(sim.connect(integrator_a.y[0], quantifier_a.x[0]) ==
               irt::status::success);
        expect(sim.connect(integrator_b.y[0], quantifier_b.x[0]) ==
               irt::status::success);

        file_output fo_a("lotka-volterra_a.csv");
        file_output fo_b("lotka-volterra_b.csv");
        expect(fo_a.os != nullptr);
        expect(fo_b.os != nullptr);

        auto& obs_a = sim.observers.alloc(0.01,
                                          "A",
                                          static_cast<void*>(&fo_a),
                                          file_output_initialize,
                                          &file_output_observe,
                                          nullptr);
        auto& obs_b = sim.observers.alloc(0.01,
                                          "B",
                                          static_cast<void*>(&fo_b),
                                          file_output_initialize,
                                          &file_output_observe,
                                          nullptr);

        sim.observe(sim.models.get(integrator_a.id), obs_a);
        sim.observe(sim.models.get(integrator_b.id), obs_b);

        irt::time t = 0.0;

        expect(sim.initialize(t) == irt::status::success);
        !expect(sim.sched.size() == 7_ul);

        do {
            auto st = sim.run(t);
            expect(st == irt::status::success);
        } while (t < 15.0);
    };

    "izhikevitch_simulation"_test = [] {
        fmt::print("izhikevitch_simulation\n");
        irt::simulation sim;

        expect(irt::is_success(sim.init(64lu, 256lu)));
        expect(sim.constant_models.can_alloc(3));
        expect(sim.adder_2_models.can_alloc(3));
        expect(sim.adder_4_models.can_alloc(1));
        expect(sim.mult_2_models.can_alloc(1));
        expect(sim.integrator_models.can_alloc(2));
        expect(sim.quantifier_models.can_alloc(2));
        expect(sim.cross_models.can_alloc(2));

        auto& constant = sim.constant_models.alloc();
        auto& constant2 = sim.constant_models.alloc();
        auto& constant3 = sim.constant_models.alloc();
        auto& sum_a = sim.adder_2_models.alloc();
        auto& sum_b = sim.adder_2_models.alloc();
        auto& sum_c = sim.adder_4_models.alloc();
        auto& sum_d = sim.adder_2_models.alloc();
        auto& product = sim.mult_2_models.alloc();
        auto& integrator_a = sim.integrator_models.alloc();
        auto& integrator_b = sim.integrator_models.alloc();
        auto& quantifier_a = sim.quantifier_models.alloc();
        auto& quantifier_b = sim.quantifier_models.alloc();
        auto& cross = sim.cross_models.alloc();
        auto& cross2 = sim.cross_models.alloc();

        double a = 0.2;
        double b = 2.0;
        double c = -56.0;
        double d = -16.0;
        double I = -99.0;
        double vt = 30.0;

        constant.default_value = 1.0;
        constant2.default_value = c;
        constant3.default_value = I;

        cross.default_threshold = vt;
        cross2.default_threshold = vt;

        integrator_a.default_current_value = 0.0;

        quantifier_a.default_adapt_state =
          irt::quantifier::adapt_state::possible;
        quantifier_a.default_zero_init_offset = true;
        quantifier_a.default_step_size = 0.01;
        quantifier_a.default_past_length = 3;

        integrator_b.default_current_value = 0.0;

        quantifier_b.default_adapt_state =
          irt::quantifier::adapt_state::possible;
        quantifier_b.default_zero_init_offset = true;
        quantifier_b.default_step_size = 0.01;
        quantifier_b.default_past_length = 3;

        product.default_input_coeffs[0] = 1.0;
        product.default_input_coeffs[1] = 1.0;

        sum_a.default_input_coeffs[0] = 1.0;
        sum_a.default_input_coeffs[1] = -1.0;
        sum_b.default_input_coeffs[0] = -a;
        sum_b.default_input_coeffs[1] = a * b;
        sum_c.default_input_coeffs[0] = 0.04;
        sum_c.default_input_coeffs[1] = 5.0;
        sum_c.default_input_coeffs[2] = 140.0;
        sum_c.default_input_coeffs[3] = 1.0;
        sum_d.default_input_coeffs[0] = 1.0;
        sum_d.default_input_coeffs[1] = d;

        expect(sim.models.can_alloc(14));
        !expect(irt::is_success(
          sim.alloc(constant3, sim.constant_models.get_id(constant3), "tfun")));
        !expect(irt::is_success(
          sim.alloc(constant, sim.constant_models.get_id(constant), "1.0")));
        !expect(irt::is_success(sim.alloc(
          constant2, sim.constant_models.get_id(constant2), "-56.0")));

        !expect(irt::is_success(
          sim.alloc(sum_a, sim.adder_2_models.get_id(sum_a), "sum_a")));
        !expect(irt::is_success(
          sim.alloc(sum_b, sim.adder_2_models.get_id(sum_b), "sum_b")));
        !expect(irt::is_success(
          sim.alloc(sum_c, sim.adder_4_models.get_id(sum_c), "sum_c")));
        !expect(irt::is_success(
          sim.alloc(sum_d, sim.adder_2_models.get_id(sum_d), "sum_d")));

        !expect(irt::is_success(
          sim.alloc(product, sim.mult_2_models.get_id(product), "prod")));
        !expect(irt::is_success(sim.alloc(
          integrator_a, sim.integrator_models.get_id(integrator_a), "int_a")));
        !expect(irt::is_success(sim.alloc(
          integrator_b, sim.integrator_models.get_id(integrator_b), "int_b")));
        !expect(irt::is_success(sim.alloc(
          quantifier_a, sim.quantifier_models.get_id(quantifier_a), "qua_a")));
        !expect(irt::is_success(sim.alloc(
          quantifier_b, sim.quantifier_models.get_id(quantifier_b), "qua_b")));
        !expect(irt::is_success(
          sim.alloc(cross, sim.cross_models.get_id(cross), "cross")));
        !expect(irt::is_success(
          sim.alloc(cross2, sim.cross_models.get_id(cross2), "cross2")));

        !expect(sim.models.size() == 14_ul);

        expect(sim.connect(integrator_a.y[0], cross.x[0]) ==
               irt::status::success);
        expect(sim.connect(constant2.y[0], cross.x[1]) == irt::status::success);
        expect(sim.connect(integrator_a.y[0], cross.x[2]) ==
               irt::status::success);

        expect(sim.connect(cross.y[0], quantifier_a.x[0]) ==
               irt::status::success);
        expect(sim.connect(cross.y[0], product.x[0]) == irt::status::success);
        expect(sim.connect(cross.y[0], product.x[1]) == irt::status::success);
        expect(sim.connect(product.y[0], sum_c.x[0]) == irt::status::success);
        expect(sim.connect(cross.y[0], sum_c.x[1]) == irt::status::success);
        expect(sim.connect(cross.y[0], sum_b.x[1]) == irt::status::success);

        expect(sim.connect(constant.y[0], sum_c.x[2]) == irt::status::success);
        expect(sim.connect(constant3.y[0], sum_c.x[3]) == irt::status::success);

        expect(sim.connect(sum_c.y[0], sum_a.x[0]) == irt::status::success);
        // expect(sim.connect(integrator_b.y[0], sum_a.x[1]) ==
        // irt::status::success);
        expect(sim.connect(cross2.y[0], sum_a.x[1]) == irt::status::success);
        expect(sim.connect(sum_a.y[0], integrator_a.x[1]) ==
               irt::status::success);
        expect(sim.connect(cross.y[0], integrator_a.x[2]) ==
               irt::status::success);
        expect(sim.connect(quantifier_a.y[0], integrator_a.x[0]) ==
               irt::status::success);

        expect(sim.connect(cross2.y[0], quantifier_b.x[0]) ==
               irt::status::success);
        expect(sim.connect(cross2.y[0], sum_b.x[0]) == irt::status::success);
        expect(sim.connect(quantifier_b.y[0], integrator_b.x[0]) ==
               irt::status::success);
        expect(sim.connect(sum_b.y[0], integrator_b.x[1]) ==
               irt::status::success);

        expect(sim.connect(cross2.y[0], integrator_b.x[2]) ==
               irt::status::success);
        expect(sim.connect(integrator_a.y[0], cross2.x[0]) ==
               irt::status::success);
        expect(sim.connect(integrator_b.y[0], cross2.x[2]) ==
               irt::status::success);
        expect(sim.connect(sum_d.y[0], cross2.x[1]) == irt::status::success);
        expect(sim.connect(integrator_b.y[0], sum_d.x[0]) ==
               irt::status::success);
        expect(sim.connect(constant.y[0], sum_d.x[1]) == irt::status::success);

        file_output fo_a("izhikevitch_a.csv");
        expect(fo_a.os != nullptr);

        auto& obs_a = sim.observers.alloc(0.01,
                                          "A",
                                          static_cast<void*>(&fo_a),
                                          &file_output_initialize,
                                          &file_output_observe,
                                          nullptr);

        file_output fo_b("izhikevitch_b.csv");
        expect(fo_b.os != nullptr);
        auto& obs_b = sim.observers.alloc(0.01,
                                          "B",
                                          static_cast<void*>(&fo_b),
                                          &file_output_initialize,
                                          &file_output_observe,
                                          nullptr);

        sim.observe(sim.models.get(integrator_a.id), obs_a);
        sim.observe(sim.models.get(integrator_b.id), obs_b);

        irt::time t = 0.0;

        expect(irt::status::success == sim.initialize(t));
        !expect(sim.sched.size() == 14_ul);

        do {
            irt::status st = sim.run(t);
            expect(st == irt::status::success);
        } while (t < 120);
    };

    "lotka_volterra_simulation_qss1"_test = [] {
        fmt::print("lotka_volterra_simulation_qss1\n");
        irt::simulation sim;

        expect(irt::is_success(sim.init(32lu, 512lu)));
        expect(sim.qss1_wsum_2_models.can_alloc(2));
        expect(sim.qss1_multiplier_models.can_alloc(2));
        expect(sim.qss1_integrator_models.can_alloc(2));

        auto& sum_a = sim.qss1_wsum_2_models.alloc();
        auto& sum_b = sim.qss1_wsum_2_models.alloc();
        auto& product = sim.qss1_multiplier_models.alloc();
        auto& integrator_a = sim.qss1_integrator_models.alloc();
        auto& integrator_b = sim.qss1_integrator_models.alloc();

        integrator_a.default_X = 18.0;
        integrator_a.default_dQ = 0.1;

        integrator_b.default_X = 7.0;
        integrator_b.default_dQ = 0.1;

        sum_a.default_input_coeffs[0] = 2.0;
        sum_a.default_input_coeffs[1] = -0.4;
        sum_b.default_input_coeffs[0] = -1.0;
        sum_b.default_input_coeffs[1] = 0.1;

        expect(sim.models.can_alloc(10));
        !expect(irt::is_success(
          sim.alloc(sum_a, sim.qss1_wsum_2_models.get_id(sum_a), "sum_a")));
        !expect(irt::is_success(
          sim.alloc(sum_b, sim.qss1_wsum_2_models.get_id(sum_b), "sum_b")));
        !expect(irt::is_success(sim.alloc(
          product, sim.qss1_multiplier_models.get_id(product), "prod")));
        !expect(irt::is_success(
          sim.alloc(integrator_a,
                    sim.qss1_integrator_models.get_id(integrator_a),
                    "int_a")));
        !expect(irt::is_success(
          sim.alloc(integrator_b,
                    sim.qss1_integrator_models.get_id(integrator_b),
                    "int_b")));

        !expect(sim.models.size() == 5_ul);

        expect(sim.connect(sum_a.y[0], integrator_a.x[0]) ==
               irt::status::success);
        expect(sim.connect(sum_b.y[0], integrator_b.x[0]) ==
               irt::status::success);

        expect(sim.connect(integrator_a.y[0], sum_a.x[0]) ==
               irt::status::success);
        expect(sim.connect(integrator_b.y[0], sum_b.x[0]) ==
               irt::status::success);

        expect(sim.connect(integrator_a.y[0], product.x[0]) ==
               irt::status::success);
        expect(sim.connect(integrator_b.y[0], product.x[1]) ==
               irt::status::success);

        expect(sim.connect(product.y[0], sum_a.x[1]) == irt::status::success);
        expect(sim.connect(product.y[0], sum_b.x[1]) == irt::status::success);

        file_output fo_a("lotka-volterra-qss1_a.csv");
        file_output fo_b("lotka-volterra-qss1_b.csv");
        expect(fo_a.os != nullptr);
        expect(fo_b.os != nullptr);

        auto& obs_a = sim.observers.alloc(0.01,
                                          "A",
                                          static_cast<void*>(&fo_a),
                                          file_output_initialize,
                                          &file_output_observe,
                                          nullptr);
        auto& obs_b = sim.observers.alloc(0.01,
                                          "B",
                                          static_cast<void*>(&fo_b),
                                          file_output_initialize,
                                          &file_output_observe,
                                          nullptr);

        sim.observe(sim.models.get(integrator_a.id), obs_a);
        sim.observe(sim.models.get(integrator_b.id), obs_b);

        irt::time t = 0.0;

        expect(sim.initialize(t) == irt::status::success);
        !expect(sim.sched.size() == 5_ul);

        do {
            auto st = sim.run(t);
            expect(st == irt::status::success);
        } while (t < 15.0);
    };

    "lotka_volterra_simulation_qss2"_test = [] {
        fmt::print("lotka_volterra_simulation_qss2\n");
        irt::simulation sim;

        expect(irt::is_success(sim.init(32lu, 512lu)));
        expect(sim.qss2_wsum_2_models.can_alloc(2));
        expect(sim.qss2_multiplier_models.can_alloc(2));
        expect(sim.qss2_integrator_models.can_alloc(2));

        auto& sum_a = sim.qss2_wsum_2_models.alloc();
        auto& sum_b = sim.qss2_wsum_2_models.alloc();
        auto& product = sim.qss2_multiplier_models.alloc();
        auto& integrator_a = sim.qss2_integrator_models.alloc();
        auto& integrator_b = sim.qss2_integrator_models.alloc();

        integrator_a.default_X = 18.0;
        integrator_a.default_dQ = 0.1;

        integrator_b.default_X = 7.0;
        integrator_b.default_dQ = 0.1;

        sum_a.default_input_coeffs[0] = 2.0;
        sum_a.default_input_coeffs[1] = -0.4;
        sum_b.default_input_coeffs[0] = -1.0;
        sum_b.default_input_coeffs[1] = 0.1;

        expect(sim.models.can_alloc(10));
        !expect(irt::is_success(
          sim.alloc(sum_a, sim.qss2_wsum_2_models.get_id(sum_a), "sum_a")));
        !expect(irt::is_success(
          sim.alloc(sum_b, sim.qss2_wsum_2_models.get_id(sum_b), "sum_b")));
        !expect(irt::is_success(sim.alloc(
          product, sim.qss2_multiplier_models.get_id(product), "prod")));
        !expect(irt::is_success(
          sim.alloc(integrator_a,
                    sim.qss2_integrator_models.get_id(integrator_a),
                    "int_a")));
        !expect(irt::is_success(
          sim.alloc(integrator_b,
                    sim.qss2_integrator_models.get_id(integrator_b),
                    "int_b")));

        !expect(sim.models.size() == 5_ul);

        expect(sim.connect(sum_a.y[0], integrator_a.x[0]) ==
               irt::status::success);
        expect(sim.connect(sum_b.y[0], integrator_b.x[0]) ==
               irt::status::success);

        expect(sim.connect(integrator_a.y[0], sum_a.x[0]) ==
               irt::status::success);
        expect(sim.connect(integrator_b.y[0], sum_b.x[0]) ==
               irt::status::success);

        expect(sim.connect(integrator_a.y[0], product.x[0]) ==
               irt::status::success);
        expect(sim.connect(integrator_b.y[0], product.x[1]) ==
               irt::status::success);

        expect(sim.connect(product.y[0], sum_a.x[1]) == irt::status::success);
        expect(sim.connect(product.y[0], sum_b.x[1]) == irt::status::success);

        file_output fo_a("lotka-volterra-qss2_a.csv");
        file_output fo_b("lotka-volterra-qss2_b.csv");
        expect(fo_a.os != nullptr);
        expect(fo_b.os != nullptr);

        auto& obs_a = sim.observers.alloc(0.01,
                                          "A",
                                          static_cast<void*>(&fo_a),
                                          file_output_initialize,
                                          &file_output_observe,
                                          nullptr);
        auto& obs_b = sim.observers.alloc(0.01,
                                          "B",
                                          static_cast<void*>(&fo_b),
                                          file_output_initialize,
                                          &file_output_observe,
                                          nullptr);

        sim.observe(sim.models.get(integrator_a.id), obs_a);
        sim.observe(sim.models.get(integrator_b.id), obs_b);

        irt::time t = 0.0;

        expect(sim.initialize(t) == irt::status::success);
        !expect(sim.sched.size() == 5_ul);

        do {
            auto st = sim.run(t);
            expect(st == irt::status::success);
        } while (t < 15.0);
    };

    "lif_simulation_qss"_test = [] {
        fmt::print("lif_simulation_qss\n");
        irt::simulation sim;

        expect(irt::is_success(sim.init(32lu, 512lu)));
        expect(sim.adder_2_models.can_alloc(1));
        expect(sim.integrator_models.can_alloc(1));
        expect(sim.time_func_models.can_alloc(1));
        expect(sim.constant_models.can_alloc(1));
        expect(sim.cross_models.can_alloc(1));

        auto& sum = sim.adder_2_models.alloc();
        auto& quantifier = sim.quantifier_models.alloc();
        auto& integrator = sim.integrator_models.alloc();
        auto& I = sim.time_func_models.alloc();
        auto& constant_cross = sim.constant_models.alloc();
        auto& cross = sim.cross_models.alloc();

        double tau = 10.0;
        double Vt = 1.0;
        double V0 = 10.0;
        double Vr = -V0;

        sum.default_input_coeffs[0] = -1.0 / tau;
        sum.default_input_coeffs[1] = V0 / tau;

        constant_cross.default_value = Vr;

        integrator.default_current_value = 0.0;

        quantifier.default_adapt_state = irt::quantifier::adapt_state::possible;
        quantifier.default_zero_init_offset = true;
        quantifier.default_step_size = 0.1;
        quantifier.default_past_length = 3;

        I.default_f = &irt::sin_time_function;
        I.default_sigma = quantifier.default_step_size;
        cross.default_threshold = Vt;

        expect(sim.models.can_alloc(10));
        !expect(irt::is_success(
          sim.alloc(sum, sim.adder_2_models.get_id(sum), "sum")));
        !expect(irt::is_success(sim.alloc(
          quantifier, sim.quantifier_models.get_id(quantifier), "qua")));
        !expect(irt::is_success(sim.alloc(
          integrator, sim.integrator_models.get_id(integrator), "int")));
        !expect(
          irt::is_success(sim.alloc(I, sim.time_func_models.get_id(I), "I")));
        !expect(
          irt::is_success(sim.alloc(constant_cross,
                                    sim.constant_models.get_id(constant_cross),
                                    "ctecro")));
        !expect(irt::is_success(
          sim.alloc(cross, sim.cross_models.get_id(cross), "cro")));

        !expect(sim.models.size() == 6_ul);

        // Connections

        expect(sim.connect(quantifier.y[0], integrator.x[0]) ==
               irt::status::success);
        expect(sim.connect(sum.y[0], integrator.x[1]) == irt::status::success);
        expect(sim.connect(cross.y[0], integrator.x[2]) ==
               irt::status::success);
        expect(sim.connect(cross.y[0], quantifier.x[0]) ==
               irt::status::success);
        expect(sim.connect(cross.y[0], sum.x[0]) == irt::status::success);
        expect(sim.connect(integrator.y[0], cross.x[0]) ==
               irt::status::success);
        expect(sim.connect(integrator.y[0], cross.x[2]) ==
               irt::status::success);
        expect(sim.connect(constant_cross.y[0], cross.x[1]) ==
               irt::status::success);
        expect(sim.connect(I.y[0], sum.x[1]) == irt::status::success);

        file_output fo_a("lif-qss.csv");
        expect(fo_a.os != nullptr);

        auto& obs_a = sim.observers.alloc(0.01,
                                          "A",
                                          static_cast<void*>(&fo_a),
                                          file_output_initialize,
                                          &file_output_observe,
                                          nullptr);

        sim.observe(sim.models.get(integrator.id), obs_a);

        irt::time t = 0.0;

        expect(sim.initialize(t) == irt::status::success);
        !expect(sim.sched.size() == 6_ul);

        do {
            auto st = sim.run(t);
            expect(st == irt::status::success);
        } while (t < 100.0);
    };

    "lif_simulation_qss1"_test = [] {
        fmt::print("lif_simulation_qss1\n");
        irt::simulation sim;

        expect(irt::is_success(sim.init(32lu, 512lu)));
        expect(sim.qss1_wsum_2_models.can_alloc(1));
        expect(sim.qss1_integrator_models.can_alloc(1));
        expect(sim.constant_models.can_alloc(2));
        expect(sim.qss1_cross_models.can_alloc(1));

        auto& sum = sim.qss1_wsum_2_models.alloc();
        auto& integrator = sim.qss1_integrator_models.alloc();
        auto& constant = sim.constant_models.alloc();
        auto& constant_cross = sim.constant_models.alloc();
        auto& cross = sim.qss1_cross_models.alloc();

        double tau = 10.0;
        double Vt = 1.0;
        double V0 = 10.0;
        double Vr = -V0;

        sum.default_input_coeffs[0] = -1.0 / tau;
        sum.default_input_coeffs[1] = V0 / tau;

        constant.default_value = 1.0;
        constant_cross.default_value = Vr;

        integrator.default_X = 0.0;
        integrator.default_dQ = 0.001;

        cross.default_threshold = Vt;

        expect(sim.models.can_alloc(10));
        !expect(irt::is_success(
          sim.alloc(sum, sim.qss1_wsum_2_models.get_id(sum), "sum")));
        !expect(irt::is_success(sim.alloc(
          integrator, sim.qss1_integrator_models.get_id(integrator), "int")));
        !expect(irt::is_success(
          sim.alloc(constant, sim.constant_models.get_id(constant), "cte")));
        !expect(
          irt::is_success(sim.alloc(constant_cross,
                                    sim.constant_models.get_id(constant_cross),
                                    "ctecro")));
        !expect(irt::is_success(
          sim.alloc(cross, sim.qss1_cross_models.get_id(cross), "cro")));

        !expect(sim.models.size() == 5_ul);

        // Connections

        // expect(sim.connect(cross.y[1], integrator.x[0]) ==
        // irt::status::success);
        expect(sim.connect(cross.y[0], integrator.x[1]) ==
               irt::status::success);
        expect(sim.connect(cross.y[1], sum.x[0]) == irt::status::success);
        expect(sim.connect(integrator.y[0], cross.x[0]) ==
               irt::status::success);
        expect(sim.connect(integrator.y[0], cross.x[2]) ==
               irt::status::success);
        expect(sim.connect(constant_cross.y[0], cross.x[1]) ==
               irt::status::success);
        expect(sim.connect(constant.y[0], sum.x[1]) == irt::status::success);
        expect(sim.connect(sum.y[0], integrator.x[0]) == irt::status::success);

        file_output fo_a("lif-qss1.csv");
        expect(fo_a.os != nullptr);

        auto& obs_a = sim.observers.alloc(0.01,
                                          "A",
                                          static_cast<void*>(&fo_a),
                                          file_output_initialize,
                                          &file_output_observe,
                                          nullptr);

        sim.observe(sim.models.get(integrator.id), obs_a);

        irt::time t = 0.0;

        expect(sim.initialize(t) == irt::status::success);
        !expect(sim.sched.size() == 5_ul);

        do {
            auto st = sim.run(t);
            expect(st == irt::status::success);
        } while (t < 100.0);
    };

    "lif_simulation_qss2"_test = [] {
        fmt::print("lif_simulation_qss2\n");
        irt::simulation sim;

        expect(irt::is_success(sim.init(32lu, 512lu)));
        expect(sim.qss2_wsum_2_models.can_alloc(1));
        expect(sim.qss2_integrator_models.can_alloc(1));
        expect(sim.constant_models.can_alloc(2));
        expect(sim.qss2_cross_models.can_alloc(1));

        auto& sum = sim.qss2_wsum_2_models.alloc();
        auto& integrator = sim.qss2_integrator_models.alloc();
        auto& constant = sim.constant_models.alloc();
        auto& constant_cross = sim.constant_models.alloc();
        auto& cross = sim.qss2_cross_models.alloc();

        double tau = 10.0;
        double Vt = 1.0;
        double V0 = 10.0;
        double Vr = -V0;

        sum.default_input_coeffs[0] = -1.0 / tau;
        sum.default_input_coeffs[1] = V0 / tau;

        constant.default_value = 1.0;
        constant_cross.default_value = Vr;

        integrator.default_X = 0.0;
        integrator.default_dQ = 0.001;

        cross.default_threshold = Vt;

        expect(sim.models.can_alloc(10));
        !expect(irt::is_success(
          sim.alloc(sum, sim.qss2_wsum_2_models.get_id(sum), "sum")));
        !expect(irt::is_success(sim.alloc(
          integrator, sim.qss2_integrator_models.get_id(integrator), "int")));
        !expect(irt::is_success(
          sim.alloc(constant, sim.constant_models.get_id(constant), "cte")));
        !expect(
          irt::is_success(sim.alloc(constant_cross,
                                    sim.constant_models.get_id(constant_cross),
                                    "ctecro")));
        !expect(irt::is_success(
          sim.alloc(cross, sim.qss2_cross_models.get_id(cross), "cro")));

        !expect(sim.models.size() == 5_ul);

        // Connections

        // expect(sim.connect(cross.y[1], integrator.x[0]) ==
        // irt::status::success);
        expect(sim.connect(cross.y[0], integrator.x[1]) ==
               irt::status::success);
        expect(sim.connect(cross.y[1], sum.x[0]) == irt::status::success);

        expect(sim.connect(integrator.y[0], cross.x[0]) ==
               irt::status::success);
        expect(sim.connect(integrator.y[0], cross.x[2]) ==
               irt::status::success);
        expect(sim.connect(constant_cross.y[0], cross.x[1]) ==
               irt::status::success);
        expect(sim.connect(constant.y[0], sum.x[1]) == irt::status::success);
        expect(sim.connect(sum.y[0], integrator.x[0]) == irt::status::success);

        file_output fo_a("lif-qss2.csv");
        expect(fo_a.os != nullptr);

        auto& obs_a = sim.observers.alloc(0.001,
                                          "A",
                                          static_cast<void*>(&fo_a),
                                          file_output_initialize,
                                          &file_output_observe,
                                          nullptr);

        sim.observe(sim.models.get(integrator.id), obs_a);

        irt::time t = 0.0;

        expect(sim.initialize(t) == irt::status::success);
        !expect(sim.sched.size() == 5_ul);

        do {
            // printf("--------------------------------------------\n");
            auto st = sim.run(t);
            expect(st == irt::status::success);
        } while (t < 100.0);
    };

    "izhikevich_simulation_qss1"_test = [] {
        fmt::print("izhikevich_simulation_qss1\n");
        irt::simulation sim;

        expect(irt::is_success(sim.init(128lu, 256)));
        expect(sim.constant_models.can_alloc(3));
        expect(sim.qss1_wsum_2_models.can_alloc(3));
        expect(sim.qss1_wsum_4_models.can_alloc(1));
        expect(sim.qss1_multiplier_models.can_alloc(1));
        expect(sim.qss1_integrator_models.can_alloc(2));

        expect(sim.qss1_cross_models.can_alloc(2));

        auto& constant = sim.constant_models.alloc();
        auto& constant2 = sim.constant_models.alloc();
        auto& constant3 = sim.constant_models.alloc();
        auto& sum_a = sim.qss1_wsum_2_models.alloc();
        auto& sum_b = sim.qss1_wsum_2_models.alloc();
        auto& sum_c = sim.qss1_wsum_4_models.alloc();
        auto& sum_d = sim.qss1_wsum_2_models.alloc();
        auto& product = sim.qss1_multiplier_models.alloc();
        auto& integrator_a = sim.qss1_integrator_models.alloc();
        auto& integrator_b = sim.qss1_integrator_models.alloc();
        auto& cross = sim.qss1_cross_models.alloc();
        auto& cross2 = sim.qss1_cross_models.alloc();

        double a = 0.2;
        double b = 2.0;
        double c = -56.0;
        double d = -16.0;
        double I = -99.0;
        double vt = 30.0;

        constant.default_value = 1.0;
        constant2.default_value = c;
        constant3.default_value = I;

        cross.default_threshold = vt;
        cross2.default_threshold = vt;

        integrator_a.default_X = 0.0;
        integrator_a.default_dQ = 0.01;

        integrator_b.default_X = 0.0;
        integrator_b.default_dQ = 0.01;

        sum_a.default_input_coeffs[0] = 1.0;
        sum_a.default_input_coeffs[1] = -1.0;
        sum_b.default_input_coeffs[0] = -a;
        sum_b.default_input_coeffs[1] = a * b;
        sum_c.default_input_coeffs[0] = 0.04;
        sum_c.default_input_coeffs[1] = 5.0;
        sum_c.default_input_coeffs[2] = 140.0;
        sum_c.default_input_coeffs[3] = 1.0;
        sum_d.default_input_coeffs[0] = 1.0;
        sum_d.default_input_coeffs[1] = d;

        expect(sim.models.can_alloc(12));
        !expect(irt::is_success(
          sim.alloc(constant3, sim.constant_models.get_id(constant3), "tfun")));
        !expect(irt::is_success(
          sim.alloc(constant, sim.constant_models.get_id(constant), "1.0")));
        !expect(irt::is_success(sim.alloc(
          constant2, sim.constant_models.get_id(constant2), "-56.0")));

        !expect(irt::is_success(
          sim.alloc(sum_a, sim.qss1_wsum_2_models.get_id(sum_a), "sum_a")));
        !expect(irt::is_success(
          sim.alloc(sum_b, sim.qss1_wsum_2_models.get_id(sum_b), "sum_b")));
        !expect(irt::is_success(
          sim.alloc(sum_c, sim.qss1_wsum_4_models.get_id(sum_c), "sum_c")));
        !expect(irt::is_success(
          sim.alloc(sum_d, sim.qss1_wsum_2_models.get_id(sum_d), "sum_d")));

        !expect(irt::is_success(sim.alloc(
          product, sim.qss1_multiplier_models.get_id(product), "prod")));
        !expect(irt::is_success(
          sim.alloc(integrator_a,
                    sim.qss1_integrator_models.get_id(integrator_a),
                    "int_a")));
        !expect(irt::is_success(
          sim.alloc(integrator_b,
                    sim.qss1_integrator_models.get_id(integrator_b),
                    "int_b")));
        !expect(irt::is_success(
          sim.alloc(cross, sim.qss1_cross_models.get_id(cross), "cross")));
        !expect(irt::is_success(
          sim.alloc(cross2, sim.qss1_cross_models.get_id(cross2), "cross2")));

        !expect(sim.models.size() == 12_ul);

        expect(sim.connect(integrator_a.y[0], cross.x[0]) ==
               irt::status::success);
        expect(sim.connect(constant2.y[0], cross.x[1]) == irt::status::success);
        expect(sim.connect(integrator_a.y[0], cross.x[2]) ==
               irt::status::success);

        expect(sim.connect(cross.y[1], product.x[0]) == irt::status::success);
        expect(sim.connect(cross.y[1], product.x[1]) == irt::status::success);
        expect(sim.connect(product.y[0], sum_c.x[0]) == irt::status::success);
        expect(sim.connect(cross.y[1], sum_c.x[1]) == irt::status::success);
        expect(sim.connect(cross.y[1], sum_b.x[1]) == irt::status::success);

        expect(sim.connect(constant.y[0], sum_c.x[2]) == irt::status::success);
        expect(sim.connect(constant3.y[0], sum_c.x[3]) == irt::status::success);

        expect(sim.connect(sum_c.y[0], sum_a.x[0]) == irt::status::success);
        // expect(sim.connect(integrator_b.y[0], sum_a.x[1]) ==
        // irt::status::success);
        expect(sim.connect(cross2.y[1], sum_a.x[1]) == irt::status::success);
        expect(sim.connect(sum_a.y[0], integrator_a.x[0]) ==
               irt::status::success);
        expect(sim.connect(cross.y[0], integrator_a.x[1]) ==
               irt::status::success);

        expect(sim.connect(cross2.y[1], sum_b.x[0]) == irt::status::success);
        expect(sim.connect(sum_b.y[0], integrator_b.x[0]) ==
               irt::status::success);

        expect(sim.connect(cross2.y[0], integrator_b.x[1]) ==
               irt::status::success);
        expect(sim.connect(integrator_a.y[0], cross2.x[0]) ==
               irt::status::success);
        expect(sim.connect(integrator_b.y[0], cross2.x[2]) ==
               irt::status::success);
        expect(sim.connect(sum_d.y[0], cross2.x[1]) == irt::status::success);
        expect(sim.connect(integrator_b.y[0], sum_d.x[0]) ==
               irt::status::success);
        expect(sim.connect(constant.y[0], sum_d.x[1]) == irt::status::success);

        file_output fo_a("izhikevitch-qss1_a.csv");
        expect(fo_a.os != nullptr);

        auto& obs_a = sim.observers.alloc(0.1,
                                          "A",
                                          static_cast<void*>(&fo_a),
                                          &file_output_initialize,
                                          &file_output_observe,
                                          nullptr);

        file_output fo_b("izhikevitch-qss1_b.csv");
        expect(fo_b.os != nullptr);
        auto& obs_b = sim.observers.alloc(0.1,
                                          "B",
                                          static_cast<void*>(&fo_b),
                                          &file_output_initialize,
                                          &file_output_observe,
                                          nullptr);

        sim.observe(sim.models.get(integrator_a.id), obs_a);
        sim.observe(sim.models.get(integrator_b.id), obs_b);

        irt::time t = 0.0;

        expect(irt::status::success == sim.initialize(t));
        !expect(sim.sched.size() == 12_ul);

        do {
            irt::status st = sim.run(t);
            expect(st == irt::status::success);
        } while (t < 140);
    };

    "izhikevich_simulation_qss2"_test = [] {
        fmt::print("izhikevich_simulation_qss2\n");
        irt::simulation sim;

        expect(irt::is_success(sim.init(64lu, 256lu)));
        expect(sim.constant_models.can_alloc(3));
        expect(sim.qss2_wsum_2_models.can_alloc(3));
        expect(sim.qss2_wsum_4_models.can_alloc(1));
        expect(sim.qss2_multiplier_models.can_alloc(1));
        expect(sim.qss2_integrator_models.can_alloc(2));

        auto& constant = sim.constant_models.alloc();
        auto& constant2 = sim.constant_models.alloc();
        auto& constant3 = sim.constant_models.alloc();
        auto& sum_a = sim.qss2_wsum_2_models.alloc();
        auto& sum_b = sim.qss2_wsum_2_models.alloc();
        auto& sum_c = sim.qss2_wsum_4_models.alloc();
        auto& sum_d = sim.qss2_wsum_2_models.alloc();
        auto& product = sim.qss2_multiplier_models.alloc();
        auto& integrator_a = sim.qss2_integrator_models.alloc();
        auto& integrator_b = sim.qss2_integrator_models.alloc();
        auto& cross = sim.qss2_cross_models.alloc();
        auto& cross2 = sim.qss2_cross_models.alloc();

        double a = 0.2;
        double b = 2.0;
        double c = -56.0;
        double d = -16.0;
        double I = -99.0;
        double vt = 30.0;

        constant.default_value = 1.0;
        constant2.default_value = c;
        constant3.default_value = I;

        cross.default_threshold = vt;
        cross2.default_threshold = vt;

        integrator_a.default_X = 0.0;
        integrator_a.default_dQ = 0.01;

        integrator_b.default_X = 0.0;
        integrator_b.default_dQ = 0.01;

        sum_a.default_input_coeffs[0] = 1.0;
        sum_a.default_input_coeffs[1] = -1.0;
        sum_b.default_input_coeffs[0] = -a;
        sum_b.default_input_coeffs[1] = a * b;
        sum_c.default_input_coeffs[0] = 0.04;
        sum_c.default_input_coeffs[1] = 5.0;
        sum_c.default_input_coeffs[2] = 140.0;
        sum_c.default_input_coeffs[3] = 1.0;
        sum_d.default_input_coeffs[0] = 1.0;
        sum_d.default_input_coeffs[1] = d;

        expect(sim.models.can_alloc(12));
        !expect(irt::is_success(
          sim.alloc(constant3, sim.constant_models.get_id(constant3), "tfun")));
        !expect(irt::is_success(
          sim.alloc(constant, sim.constant_models.get_id(constant), "1.0")));
        !expect(irt::is_success(sim.alloc(
          constant2, sim.constant_models.get_id(constant2), "-56.0")));

        !expect(irt::is_success(
          sim.alloc(sum_a, sim.qss2_wsum_2_models.get_id(sum_a), "sum_a")));
        !expect(irt::is_success(
          sim.alloc(sum_b, sim.qss2_wsum_2_models.get_id(sum_b), "sum_b")));
        !expect(irt::is_success(
          sim.alloc(sum_c, sim.qss2_wsum_4_models.get_id(sum_c), "sum_c")));
        !expect(irt::is_success(
          sim.alloc(sum_d, sim.qss2_wsum_2_models.get_id(sum_d), "sum_d")));

        !expect(irt::is_success(sim.alloc(
          product, sim.qss2_multiplier_models.get_id(product), "prod")));
        !expect(irt::is_success(
          sim.alloc(integrator_a,
                    sim.qss2_integrator_models.get_id(integrator_a),
                    "int_a")));
        !expect(irt::is_success(
          sim.alloc(integrator_b,
                    sim.qss2_integrator_models.get_id(integrator_b),
                    "int_b")));
        !expect(irt::is_success(
          sim.alloc(cross, sim.qss2_cross_models.get_id(cross), "cross")));
        !expect(irt::is_success(
          sim.alloc(cross2, sim.qss2_cross_models.get_id(cross2), "cross2")));

        !expect(sim.models.size() == 12_ul);

        expect(sim.connect(integrator_a.y[0], cross.x[0]) ==
               irt::status::success);
        expect(sim.connect(constant2.y[0], cross.x[1]) == irt::status::success);
        expect(sim.connect(integrator_a.y[0], cross.x[2]) ==
               irt::status::success);

        expect(sim.connect(cross.y[1], product.x[0]) == irt::status::success);
        expect(sim.connect(cross.y[1], product.x[1]) == irt::status::success);
        expect(sim.connect(product.y[0], sum_c.x[0]) == irt::status::success);
        expect(sim.connect(cross.y[1], sum_c.x[1]) == irt::status::success);
        expect(sim.connect(cross.y[1], sum_b.x[1]) == irt::status::success);

        expect(sim.connect(constant.y[0], sum_c.x[2]) == irt::status::success);
        expect(sim.connect(constant3.y[0], sum_c.x[3]) == irt::status::success);

        expect(sim.connect(sum_c.y[0], sum_a.x[0]) == irt::status::success);
        // expect(sim.connect(integrator_b.y[0], sum_a.x[1]) ==
        // irt::status::success);
        expect(sim.connect(cross2.y[1], sum_a.x[1]) == irt::status::success);
        expect(sim.connect(sum_a.y[0], integrator_a.x[0]) ==
               irt::status::success);
        expect(sim.connect(cross.y[0], integrator_a.x[1]) ==
               irt::status::success);

        expect(sim.connect(cross2.y[1], sum_b.x[0]) == irt::status::success);
        expect(sim.connect(sum_b.y[0], integrator_b.x[0]) ==
               irt::status::success);

        expect(sim.connect(cross2.y[0], integrator_b.x[1]) ==
               irt::status::success);
        expect(sim.connect(integrator_a.y[0], cross2.x[0]) ==
               irt::status::success);
        expect(sim.connect(integrator_b.y[0], cross2.x[2]) ==
               irt::status::success);
        expect(sim.connect(sum_d.y[0], cross2.x[1]) == irt::status::success);
        expect(sim.connect(integrator_b.y[0], sum_d.x[0]) ==
               irt::status::success);
        expect(sim.connect(constant.y[0], sum_d.x[1]) == irt::status::success);

        file_output fo_a("izhikevitch-qss2_a.csv");
        expect(fo_a.os != nullptr);

        auto& obs_a = sim.observers.alloc(0.01,
                                          "A",
                                          static_cast<void*>(&fo_a),
                                          &file_output_initialize,
                                          &file_output_observe,
                                          nullptr);

        file_output fo_b("izhikevitch-qss2_b.csv");
        expect(fo_b.os != nullptr);
        auto& obs_b = sim.observers.alloc(0.01,
                                          "B",
                                          static_cast<void*>(&fo_b),
                                          &file_output_initialize,
                                          &file_output_observe,
                                          nullptr);

        sim.observe(sim.models.get(integrator_a.id), obs_a);
        sim.observe(sim.models.get(integrator_b.id), obs_b);

        irt::time t = 0.0;

        expect(irt::status::success == sim.initialize(t));
        !expect(sim.sched.size() == 12_ul);

        do {
            irt::status st = sim.run(t);
            expect(st == irt::status::success);
        } while (t < 30.); // 140. error!
    };

#if 0
    "lotka_volterra_simulation_qss3"_test = [] {
        fmt::print("lotka_volterra_simulation_qss3\n");
        irt::simulation sim;

        expect(irt::is_success(sim.init(32lu, 512lu)));
        expect(sim.qss3_wsum_2_models.can_alloc(2));
        expect(sim.qss3_multiplier_models.can_alloc(2));
        expect(sim.qss3_integrator_models.can_alloc(2));

        auto& sum_a = sim.qss3_wsum_2_models.alloc();
        auto& sum_b = sim.qss3_wsum_2_models.alloc();
        auto& product = sim.qss3_multiplier_models.alloc();
        auto& integrator_a = sim.qss3_integrator_models.alloc();
        auto& integrator_b = sim.qss3_integrator_models.alloc();

        integrator_a.default_X = 18.0;
        integrator_a.default_dQ = 0.1;

        integrator_b.default_X = 7.0;
        integrator_b.default_dQ = 0.1;

        sum_a.default_input_coeffs[0] = 2.0;
        sum_a.default_input_coeffs[1] = -0.4;
        sum_b.default_input_coeffs[0] = -1.0;
        sum_b.default_input_coeffs[1] = 0.1;

        expect(sim.models.can_alloc(10));
        !expect(irt::is_success(
          sim.alloc(sum_a, sim.qss3_wsum_2_models.get_id(sum_a), "sum_a")));
        !expect(irt::is_success(
          sim.alloc(sum_b, sim.qss3_wsum_2_models.get_id(sum_b), "sum_b")));
        !expect(irt::is_success(sim.alloc(
          product, sim.qss3_multiplier_models.get_id(product), "prod")));
        !expect(irt::is_success(
          sim.alloc(integrator_a,
                    sim.qss3_integrator_models.get_id(integrator_a),
                    "int_a")));
        !expect(irt::is_success(
          sim.alloc(integrator_b,
                    sim.qss3_integrator_models.get_id(integrator_b),
                    "int_b")));

        !expect(sim.models.size() == 5_ul);

        expect(sim.connect(sum_a.y[0], integrator_a.x[0]) ==
               irt::status::success);
        expect(sim.connect(sum_b.y[0], integrator_b.x[0]) ==
               irt::status::success);

        expect(sim.connect(integrator_a.y[0], sum_a.x[0]) ==
               irt::status::success);
        expect(sim.connect(integrator_b.y[0], sum_b.x[0]) ==
               irt::status::success);

        expect(sim.connect(integrator_a.y[0], product.x[0]) ==
               irt::status::success);
        expect(sim.connect(integrator_b.y[0], product.x[1]) ==
               irt::status::success);

        expect(sim.connect(product.y[0], sum_a.x[1]) == irt::status::success);
        expect(sim.connect(product.y[0], sum_b.x[1]) == irt::status::success);

        file_output fo_a("lotka-volterra-qss3_a.csv");
        file_output fo_b("lotka-volterra-qss3_b.csv");
        expect(fo_a.os != nullptr);
        expect(fo_b.os != nullptr);

        auto& obs_a = sim.observers.alloc(0.01,
                                          "A",
                                          static_cast<void*>(&fo_a),
                                          file_output_initialize,
                                          &file_output_observe,
                                          nullptr);
        auto& obs_b = sim.observers.alloc(0.01,
                                          "B",
                                          static_cast<void*>(&fo_b),
                                          file_output_initialize,
                                          &file_output_observe,
                                          nullptr);

        sim.observe(sim.models.get(integrator_a.id), obs_a);
        sim.observe(sim.models.get(integrator_b.id), obs_b);

        irt::time t = 0.0;

        expect(sim.initialize(t) == irt::status::success);
        !expect(sim.sched.size() == 5_ul);

        do {
            auto st = sim.run(t);
            expect(st == irt::status::success);
        } while (t < 15.0);
    };
#endif

    "lif_simulation_qss3"_test = [] {
        fmt::print("lif_simulation_qss3\n");
        irt::simulation sim;

        expect(irt::is_success(sim.init(32lu, 512lu)));
        expect(sim.qss3_wsum_2_models.can_alloc(1));
        expect(sim.qss3_integrator_models.can_alloc(1));
        expect(sim.constant_models.can_alloc(2));
        expect(sim.qss3_cross_models.can_alloc(1));

        auto& sum = sim.qss3_wsum_2_models.alloc();
        auto& integrator = sim.qss3_integrator_models.alloc();
        auto& constant = sim.constant_models.alloc();
        auto& constant_cross = sim.constant_models.alloc();
        auto& cross = sim.qss3_cross_models.alloc();

        double tau = 10.0;
        double Vt = 1.0;
        double V0 = 10.0;
        double Vr = -V0;

        sum.default_input_coeffs[0] = -1.0 / tau;
        sum.default_input_coeffs[1] = V0 / tau;

        constant.default_value = 1.0;
        constant_cross.default_value = Vr;

        integrator.default_X = 0.0;
        integrator.default_dQ = 0.01;

        cross.default_threshold = Vt;

        expect(sim.models.can_alloc(10));
        !expect(irt::is_success(
          sim.alloc(sum, sim.qss3_wsum_2_models.get_id(sum), "sum")));
        !expect(irt::is_success(sim.alloc(
          integrator, sim.qss3_integrator_models.get_id(integrator), "int")));
        !expect(irt::is_success(
          sim.alloc(constant, sim.constant_models.get_id(constant), "cte")));
        !expect(
          irt::is_success(sim.alloc(constant_cross,
                                    sim.constant_models.get_id(constant_cross),
                                    "ctecro")));
        !expect(irt::is_success(
          sim.alloc(cross, sim.qss3_cross_models.get_id(cross), "cro")));

        !expect(sim.models.size() == 5_ul);

        // Connections

        // expect(sim.connect(cross.y[1], integrator.x[0]) ==
        // irt::status::success);
        expect(sim.connect(cross.y[0], integrator.x[1]) ==
               irt::status::success);
        expect(sim.connect(cross.y[1], sum.x[0]) == irt::status::success);

        expect(sim.connect(integrator.y[0], cross.x[0]) ==
               irt::status::success);
        expect(sim.connect(integrator.y[0], cross.x[2]) ==
               irt::status::success);
        expect(sim.connect(constant_cross.y[0], cross.x[1]) ==
               irt::status::success);
        expect(sim.connect(constant.y[0], sum.x[1]) == irt::status::success);
        expect(sim.connect(sum.y[0], integrator.x[0]) == irt::status::success);

        file_output fo_a("lif-qss3.csv");
        expect(fo_a.os != nullptr);

        auto& obs_a = sim.observers.alloc(0.001,
                                          "A",
                                          static_cast<void*>(&fo_a),
                                          file_output_initialize,
                                          &file_output_observe,
                                          nullptr);

        sim.observe(sim.models.get(integrator.id), obs_a);

        irt::time t = 0.0;

        expect(sim.initialize(t) == irt::status::success);
        !expect(sim.sched.size() == 5_ul);

        do {
            // printf("--------------------------------------------\n");
            auto st = sim.run(t);
            expect(st == irt::status::success);
        } while (t < 100.0);
    };

    "izhikevich_simulation_qss3"_test = [] {
        fmt::print("izhikevich_simulation_qss3\n");
        irt::simulation sim;

        expect(irt::is_success(sim.init(64lu, 256lu)));
        expect(sim.constant_models.can_alloc(3));
        expect(sim.qss3_wsum_2_models.can_alloc(3));
        expect(sim.qss3_wsum_4_models.can_alloc(1));
        expect(sim.qss3_multiplier_models.can_alloc(1));
        expect(sim.qss3_integrator_models.can_alloc(2));

        auto& constant = sim.constant_models.alloc();
        auto& constant2 = sim.constant_models.alloc();
        auto& constant3 = sim.constant_models.alloc();
        auto& sum_a = sim.qss3_wsum_2_models.alloc();
        auto& sum_b = sim.qss3_wsum_2_models.alloc();
        auto& sum_c = sim.qss3_wsum_4_models.alloc();
        auto& sum_d = sim.qss3_wsum_2_models.alloc();
        auto& product = sim.qss3_multiplier_models.alloc();
        auto& integrator_a = sim.qss3_integrator_models.alloc();
        auto& integrator_b = sim.qss3_integrator_models.alloc();
        auto& cross = sim.qss3_cross_models.alloc();
        auto& cross2 = sim.qss3_cross_models.alloc();

        double a = 0.2;
        double b = 2.0;
        double c = -56.0;
        double d = -16.0;
        double I = -99.0;
        double vt = 30.0;

        constant.default_value = 1.0;
        constant2.default_value = c;
        constant3.default_value = I;

        cross.default_threshold = vt;
        cross2.default_threshold = vt;

        integrator_a.default_X = 0.0;
        integrator_a.default_dQ = 0.01;

        integrator_b.default_X = 0.0;
        integrator_b.default_dQ = 0.01;

        sum_a.default_input_coeffs[0] = 1.0;
        sum_a.default_input_coeffs[1] = -1.0;
        sum_b.default_input_coeffs[0] = -a;
        sum_b.default_input_coeffs[1] = a * b;
        sum_c.default_input_coeffs[0] = 0.04;
        sum_c.default_input_coeffs[1] = 5.0;
        sum_c.default_input_coeffs[2] = 140.0;
        sum_c.default_input_coeffs[3] = 1.0;
        sum_d.default_input_coeffs[0] = 1.0;
        sum_d.default_input_coeffs[1] = d;

        expect(sim.models.can_alloc(12));
        !expect(irt::is_success(
          sim.alloc(constant3, sim.constant_models.get_id(constant3), "tfun")));
        !expect(irt::is_success(
          sim.alloc(constant, sim.constant_models.get_id(constant), "1.0")));
        !expect(irt::is_success(sim.alloc(
          constant2, sim.constant_models.get_id(constant2), "-56.0")));

        !expect(irt::is_success(
          sim.alloc(sum_a, sim.qss3_wsum_2_models.get_id(sum_a), "sum_a")));
        !expect(irt::is_success(
          sim.alloc(sum_b, sim.qss3_wsum_2_models.get_id(sum_b), "sum_b")));
        !expect(irt::is_success(
          sim.alloc(sum_c, sim.qss3_wsum_4_models.get_id(sum_c), "sum_c")));
        !expect(irt::is_success(
          sim.alloc(sum_d, sim.qss3_wsum_2_models.get_id(sum_d), "sum_d")));

        !expect(irt::is_success(sim.alloc(
          product, sim.qss3_multiplier_models.get_id(product), "prod")));
        !expect(irt::is_success(
          sim.alloc(integrator_a,
                    sim.qss3_integrator_models.get_id(integrator_a),
                    "int_a")));
        !expect(irt::is_success(
          sim.alloc(integrator_b,
                    sim.qss3_integrator_models.get_id(integrator_b),
                    "int_b")));
        !expect(irt::is_success(
          sim.alloc(cross, sim.qss3_cross_models.get_id(cross), "cross")));
        !expect(irt::is_success(
          sim.alloc(cross2, sim.qss3_cross_models.get_id(cross2), "cross2")));

        !expect(sim.models.size() == 12_ul);

        expect(sim.connect(integrator_a.y[0], cross.x[0]) ==
               irt::status::success);
        expect(sim.connect(constant2.y[0], cross.x[1]) == irt::status::success);
        expect(sim.connect(integrator_a.y[0], cross.x[2]) ==
               irt::status::success);

        expect(sim.connect(cross.y[1], product.x[0]) == irt::status::success);
        expect(sim.connect(cross.y[1], product.x[1]) == irt::status::success);
        expect(sim.connect(product.y[0], sum_c.x[0]) == irt::status::success);
        expect(sim.connect(cross.y[1], sum_c.x[1]) == irt::status::success);
        expect(sim.connect(cross.y[1], sum_b.x[1]) == irt::status::success);

        expect(sim.connect(constant.y[0], sum_c.x[2]) == irt::status::success);
        expect(sim.connect(constant3.y[0], sum_c.x[3]) == irt::status::success);

        expect(sim.connect(sum_c.y[0], sum_a.x[0]) == irt::status::success);
        // expect(sim.connect(integrator_b.y[0], sum_a.x[1]) ==
        // irt::status::success);
        expect(sim.connect(cross2.y[1], sum_a.x[1]) == irt::status::success);
        expect(sim.connect(sum_a.y[0], integrator_a.x[0]) ==
               irt::status::success);
        expect(sim.connect(cross.y[0], integrator_a.x[1]) ==
               irt::status::success);

        expect(sim.connect(cross2.y[1], sum_b.x[0]) == irt::status::success);
        expect(sim.connect(sum_b.y[0], integrator_b.x[0]) ==
               irt::status::success);

        expect(sim.connect(cross2.y[0], integrator_b.x[1]) ==
               irt::status::success);
        expect(sim.connect(integrator_a.y[0], cross2.x[0]) ==
               irt::status::success);
        expect(sim.connect(integrator_b.y[0], cross2.x[2]) ==
               irt::status::success);
        expect(sim.connect(sum_d.y[0], cross2.x[1]) == irt::status::success);
        expect(sim.connect(integrator_b.y[0], sum_d.x[0]) ==
               irt::status::success);
        expect(sim.connect(constant.y[0], sum_d.x[1]) == irt::status::success);

        file_output fo_a("izhikevitch-qss3_a.csv");
        expect(fo_a.os != nullptr);

        auto& obs_a = sim.observers.alloc(0.01,
                                          "A",
                                          static_cast<void*>(&fo_a),
                                          &file_output_initialize,
                                          &file_output_observe,
                                          nullptr);

        file_output fo_b("izhikevitch-qss3_b.csv");
        expect(fo_b.os != nullptr);
        auto& obs_b = sim.observers.alloc(0.01,
                                          "B",
                                          static_cast<void*>(&fo_b),
                                          &file_output_initialize,
                                          &file_output_observe,
                                          nullptr);

        sim.observe(sim.models.get(integrator_a.id), obs_a);
        sim.observe(sim.models.get(integrator_b.id), obs_b);

        irt::time t = 0.0;

        expect(irt::status::success == sim.initialize(t));
        !expect(sim.sched.size() == 12_ul);

        do {
            irt::status st = sim.run(t);
            expect(st == irt::status::success);
        } while (t < 140);
    };

<<<<<<< HEAD


 "van_der_pol_simulation"_test = [] {
=======
    "van_der_pol_simulation"_test = [] {
>>>>>>> 2fcf2535
        fmt::print("van_der_pol_simulation\n");
        irt::simulation sim;

        expect(irt::is_success(sim.init(32lu, 512lu)));
        expect(sim.adder_3_models.can_alloc(1));
        expect(sim.mult_3_models.can_alloc(1));
        expect(sim.integrator_models.can_alloc(2));
        expect(sim.quantifier_models.can_alloc(2));

        auto& sum = sim.adder_3_models.alloc();
        auto& product = sim.mult_3_models.alloc();
        auto& integrator_a = sim.integrator_models.alloc();
        auto& integrator_b = sim.integrator_models.alloc();
        auto& quantifier_a = sim.quantifier_models.alloc();
        auto& quantifier_b = sim.quantifier_models.alloc();

        integrator_a.default_current_value = 0.0;

        quantifier_a.default_adapt_state =
          irt::quantifier::adapt_state::possible;
        quantifier_a.default_zero_init_offset = true;
        quantifier_a.default_step_size = 0.01;
        quantifier_a.default_past_length = 3;

        integrator_b.default_current_value = 10.0;

        quantifier_b.default_adapt_state =
          irt::quantifier::adapt_state::possible;
        quantifier_b.default_zero_init_offset = true;
        quantifier_b.default_step_size = 0.01;
        quantifier_b.default_past_length = 3;

        product.default_input_coeffs[0] = 1.0;
        product.default_input_coeffs[1] = 1.0;
        product.default_input_coeffs[2] = 1.0;

        double mu = 4.0;
        sum.default_input_coeffs[0] = mu;
        sum.default_input_coeffs[1] = -mu;
        sum.default_input_coeffs[2] = -1.0;


        expect(sim.models.can_alloc(10));
        !expect(irt::is_success(
          sim.alloc(sum, sim.adder_3_models.get_id(sum), "sum")));
        !expect(irt::is_success(
          sim.alloc(product, sim.mult_3_models.get_id(product), "prod")));
        !expect(irt::is_success(sim.alloc(
          integrator_a, sim.integrator_models.get_id(integrator_a), "int_a")));
        !expect(irt::is_success(sim.alloc(
          integrator_b, sim.integrator_models.get_id(integrator_b), "int_b")));
        !expect(irt::is_success(sim.alloc(
          quantifier_a, sim.quantifier_models.get_id(quantifier_a), "qua_a")));
        !expect(irt::is_success(sim.alloc(
          quantifier_b, sim.quantifier_models.get_id(quantifier_b), "qua_b")));

        !expect(sim.models.size() == 6_ul);

        expect(sim.connect(integrator_b.y[0], integrator_a.x[1]) ==
               irt::status::success);
        expect(sim.connect(sum.y[0], integrator_b.x[1]) ==
               irt::status::success);

        expect(sim.connect(integrator_b.y[0], sum.x[0]) ==
               irt::status::success);
        expect(sim.connect(product.y[0], sum.x[1]) ==
               irt::status::success);               
        expect(sim.connect(integrator_a.y[0], sum.x[2]) ==
               irt::status::success);


        expect(sim.connect(integrator_b.y[0], product.x[0]) ==
               irt::status::success);
        expect(sim.connect(integrator_a.y[0], product.x[1]) ==
               irt::status::success);
        expect(sim.connect(integrator_a.y[0], product.x[2]) ==
               irt::status::success);


        expect(sim.connect(quantifier_a.y[0], integrator_a.x[0]) ==
               irt::status::success);
        expect(sim.connect(quantifier_b.y[0], integrator_b.x[0]) ==
               irt::status::success);
        expect(sim.connect(integrator_a.y[0], quantifier_a.x[0]) ==
               irt::status::success);
        expect(sim.connect(integrator_b.y[0], quantifier_b.x[0]) ==
               irt::status::success);

        file_output fo_a("van_der_pol_a.csv");
        file_output fo_b("van_der_pol_b.csv");
        expect(fo_a.os != nullptr);
        expect(fo_b.os != nullptr);

        auto& obs_a = sim.observers.alloc(0.01,
                                          "A",
                                          static_cast<void*>(&fo_a),
                                          file_output_initialize,
                                          &file_output_observe,
                                          nullptr);
        auto& obs_b = sim.observers.alloc(0.01,
                                          "B",
                                          static_cast<void*>(&fo_b),
                                          file_output_initialize,
                                          &file_output_observe,
                                          nullptr);

        sim.observe(sim.models.get(integrator_a.id), obs_a);
        sim.observe(sim.models.get(integrator_b.id), obs_b);

        irt::time t = 0.0;

        expect(sim.initialize(t) == irt::status::success);
        !expect(sim.sched.size() == 6_ul);

        do {
            auto st = sim.run(t);
            expect(st == irt::status::success);
        } while (t < 150.0);
    };

<<<<<<< HEAD


"van_der_pol_simulation_qss3"_test = [] {
=======
    "van_der_pol_simulation_qss3"_test = [] {
>>>>>>> 2fcf2535
        fmt::print("van_der_pol_simulation_qss3\n");
        irt::simulation sim;

        expect(irt::is_success(sim.init(32lu, 512lu)));
        expect(sim.qss3_wsum_3_models.can_alloc(1));
        expect(sim.qss3_multiplier_models.can_alloc(2));
        expect(sim.qss3_integrator_models.can_alloc(2));


        auto& sum = sim.qss3_wsum_3_models.alloc();
        auto& product1 = sim.qss3_multiplier_models.alloc();
        auto& product2 = sim.qss3_multiplier_models.alloc();
        auto& integrator_a = sim.qss3_integrator_models.alloc();
        auto& integrator_b = sim.qss3_integrator_models.alloc();


        integrator_a.default_X = 0.0;
        integrator_a.default_dQ = 0.001;        

        integrator_b.default_X = 10.0;
        integrator_b.default_dQ = 0.001;             



        double mu = 4.0;
        sum.default_input_coeffs[0] = mu;
        sum.default_input_coeffs[1] = -mu;
        sum.default_input_coeffs[2] = -1.0;


        expect(sim.models.can_alloc(10));
        !expect(irt::is_success(
          sim.alloc(sum, sim.qss3_wsum_3_models.get_id(sum), "sum")));
        !expect(irt::is_success(
          sim.alloc(product1, sim.qss3_multiplier_models.get_id(product1), "prod1")));
        !expect(irt::is_success(
          sim.alloc(product2, sim.qss3_multiplier_models.get_id(product2), "prod2")));
        !expect(irt::is_success(sim.alloc(
          integrator_a, sim.qss3_integrator_models.get_id(integrator_a), "int_a")));
        !expect(irt::is_success(sim.alloc(
          integrator_b, sim.qss3_integrator_models.get_id(integrator_b), "int_b")));


        !expect(sim.models.size() == 5_ul);

        expect(sim.connect(integrator_b.y[0], integrator_a.x[0]) ==
               irt::status::success);
        expect(sim.connect(sum.y[0], integrator_b.x[0]) ==
               irt::status::success);

        expect(sim.connect(integrator_b.y[0], sum.x[0]) ==
               irt::status::success);
        expect(sim.connect(product2.y[0], sum.x[1]) ==
               irt::status::success);               
        expect(sim.connect(integrator_a.y[0], sum.x[2]) ==
               irt::status::success);


        expect(sim.connect(integrator_b.y[0], product1.x[0]) ==
               irt::status::success);
        expect(sim.connect(integrator_a.y[0], product1.x[1]) ==
               irt::status::success);
        expect(sim.connect(product1.y[0], product2.x[0]) ==
               irt::status::success);
        expect(sim.connect(integrator_a.y[0], product2.x[1]) ==
               irt::status::success);



        file_output fo_a("van_der_pol_qss3_a.csv");
        file_output fo_b("van_der_pol_qss3_b.csv");
        expect(fo_a.os != nullptr);
        expect(fo_b.os != nullptr);

        auto& obs_a = sim.observers.alloc(0.01,
                                          "A",
                                          static_cast<void*>(&fo_a),
                                          file_output_initialize,
                                          &file_output_observe,
                                          nullptr);
        auto& obs_b = sim.observers.alloc(0.01,
                                          "B",
                                          static_cast<void*>(&fo_b),
                                          file_output_initialize,
                                          &file_output_observe,
                                          nullptr);

        sim.observe(sim.models.get(integrator_a.id), obs_a);
        sim.observe(sim.models.get(integrator_b.id), obs_b);

        irt::time t = 0.0;

        expect(sim.initialize(t) == irt::status::success);
        !expect(sim.sched.size() == 5_ul);

        do {
            auto st = sim.run(t);
            expect(st == irt::status::success);
        } while (t < 1500.0);
    };

<<<<<<< HEAD
/*"neg_lif_simulation_qss1"_test = [] {
=======
    "neg_lif_simulation_qss1"_test = [] {
>>>>>>> 2fcf2535
        fmt::print("neg_lif_simulation_qss1\n");
        irt::simulation sim;

        expect(irt::is_success(sim.init(32lu, 512lu)));
        expect(sim.qss1_wsum_2_models.can_alloc(1));
        expect(sim.qss1_integrator_models.can_alloc(1));
        expect(sim.constant_models.can_alloc(2));
        expect(sim.qss1_cross_models.can_alloc(1));

        auto& sum = sim.qss1_wsum_2_models.alloc();
        auto& integrator = sim.qss1_integrator_models.alloc();
        auto& constant = sim.constant_models.alloc();
        auto& constant_cross = sim.constant_models.alloc();
        auto& cross = sim.qss1_cross_models.alloc();

        double tau = 10.0;
        double Vt = -1.0;
        double V0 = -10.0;
        double Vr = 0.0;

        sum.default_input_coeffs[0] = -1.0 / tau;
        sum.default_input_coeffs[1] = V0 / tau;

        constant.default_value = 1.0;
        constant_cross.default_value = Vr;

        integrator.default_X = 0.0;
        integrator.default_dQ = 0.001;

        cross.default_threshold = Vt;

        expect(sim.models.can_alloc(10));
        !expect(irt::is_success(
          sim.alloc(sum, sim.qss1_wsum_2_models.get_id(sum), "sum")));
        !expect(irt::is_success(sim.alloc(
          integrator, sim.qss1_integrator_models.get_id(integrator), "int")));
        !expect(irt::is_success(
          sim.alloc(constant, sim.constant_models.get_id(constant), "cte")));
        !expect(
          irt::is_success(sim.alloc(constant_cross,
                                    sim.constant_models.get_id(constant_cross),
                                    "ctecro")));
        !expect(irt::is_success(
          sim.alloc(cross, sim.qss1_cross_models.get_id(cross), "cro")));

        !expect(sim.models.size() == 5_ul);

        // Connections

        // expect(sim.connect(cross.y[1], integrator.x[0]) ==
        // irt::status::success);
        expect(sim.connect(cross.y[0], integrator.x[1]) ==
               irt::status::success);
        expect(sim.connect(cross.y[1], sum.x[0]) == irt::status::success);
        expect(sim.connect(integrator.y[0], cross.x[0]) ==
               irt::status::success);
        expect(sim.connect(integrator.y[0], cross.x[2]) ==
               irt::status::success);
        expect(sim.connect(constant_cross.y[0], cross.x[1]) ==
               irt::status::success);
        expect(sim.connect(constant.y[0], sum.x[1]) == irt::status::success);
        expect(sim.connect(sum.y[0], integrator.x[0]) == irt::status::success);

        file_output fo_a("neg-lif-qss1.csv");
        expect(fo_a.os != nullptr);

        auto& obs_a = sim.observers.alloc(0.01,
                                          "A",
                                          static_cast<void*>(&fo_a),
                                          file_output_initialize,
                                          &file_output_observe,
                                          nullptr);

        sim.observe(sim.models.get(integrator.id), obs_a);

        irt::time t = 0.0;

        expect(sim.initialize(t) == irt::status::success);
        !expect(sim.sched.size() == 5_ul);

        do {
            auto st = sim.run(t);
            expect(st == irt::status::success);
        } while (t < 100.0);
<<<<<<< HEAD
    };*/
}

=======
    };

    "neg_lif_simulation_qss2"_test = [] {
        fmt::print("neg_lif_simulation_qss2\n");
        irt::simulation sim;

        expect(irt::is_success(sim.init(32lu, 512lu)));
        expect(sim.qss2_wsum_2_models.can_alloc(1));
        expect(sim.qss2_integrator_models.can_alloc(1));
        expect(sim.constant_models.can_alloc(2));
        expect(sim.qss2_cross_models.can_alloc(1));

        auto& sum = sim.qss2_wsum_2_models.alloc();
        auto& integrator = sim.qss2_integrator_models.alloc();
        auto& constant = sim.constant_models.alloc();
        auto& constant_cross = sim.constant_models.alloc();
        auto& cross = sim.qss2_cross_models.alloc();

        double tau = 10.0;
        double Vt = -1.0;
        double V0 = -10.0;
        double Vr = 0.0;

        sum.default_input_coeffs[0] = -1.0 / tau;
        sum.default_input_coeffs[1] = V0 / tau;

        constant.default_value = 1.0;
        constant_cross.default_value = Vr;

        integrator.default_X = 0.0;
        integrator.default_dQ = 0.001;

        cross.default_threshold = Vt;

        expect(sim.models.can_alloc(10));
        !expect(irt::is_success(
          sim.alloc(sum, sim.qss2_wsum_2_models.get_id(sum), "sum")));
        !expect(irt::is_success(sim.alloc(
          integrator, sim.qss2_integrator_models.get_id(integrator), "int")));
        !expect(irt::is_success(
          sim.alloc(constant, sim.constant_models.get_id(constant), "cte")));
        !expect(
          irt::is_success(sim.alloc(constant_cross,
                                    sim.constant_models.get_id(constant_cross),
                                    "ctecro")));
        !expect(irt::is_success(
          sim.alloc(cross, sim.qss2_cross_models.get_id(cross), "cro")));

        !expect(sim.models.size() == 5_ul);

        // Connections

        // expect(sim.connect(cross.y[1], integrator.x[0]) ==
        // irt::status::success);
        expect(sim.connect(cross.y[0], integrator.x[1]) ==
               irt::status::success);
        expect(sim.connect(cross.y[1], sum.x[0]) == irt::status::success);
        expect(sim.connect(integrator.y[0], cross.x[0]) ==
               irt::status::success);
        expect(sim.connect(integrator.y[0], cross.x[2]) ==
               irt::status::success);
        expect(sim.connect(constant_cross.y[0], cross.x[1]) ==
               irt::status::success);
        expect(sim.connect(constant.y[0], sum.x[1]) == irt::status::success);
        expect(sim.connect(sum.y[0], integrator.x[0]) == irt::status::success);

        file_output fo_a("neg-lif-qss2.csv");
        expect(fo_a.os != nullptr);

        auto& obs_a = sim.observers.alloc(0.01,
                                          "A",
                                          static_cast<void*>(&fo_a),
                                          file_output_initialize,
                                          &file_output_observe,
                                          nullptr);

        sim.observe(sim.models.get(integrator.id), obs_a);

        irt::time t = 0.0;

        expect(sim.initialize(t) == irt::status::success);
        !expect(sim.sched.size() == 5_ul);

        do {
            auto st = sim.run(t);
            expect(st == irt::status::success);
        } while (t < 100.0);
    };

    "neg_lif_simulation_qss3"_test = [] {
        fmt::print("neg_lif_simulation_qss3\n");
        irt::simulation sim;

        expect(irt::is_success(sim.init(32lu, 512lu)));
        expect(sim.qss3_wsum_2_models.can_alloc(1));
        expect(sim.qss3_integrator_models.can_alloc(1));
        expect(sim.constant_models.can_alloc(2));
        expect(sim.qss3_cross_models.can_alloc(1));

        auto& sum = sim.qss3_wsum_2_models.alloc();
        auto& integrator = sim.qss3_integrator_models.alloc();
        auto& constant = sim.constant_models.alloc();
        auto& constant_cross = sim.constant_models.alloc();
        auto& cross = sim.qss3_cross_models.alloc();

        double tau = 10.0;
        double Vt = -1.0;
        double V0 = -10.0;
        double Vr = 0.0;

        sum.default_input_coeffs[0] = -1.0 / tau;
        sum.default_input_coeffs[1] = V0 / tau;

        constant.default_value = 1.0;
        constant_cross.default_value = Vr;

        integrator.default_X = 0.0;
        integrator.default_dQ = 0.00001;

        cross.default_threshold = Vt;

        expect(sim.models.can_alloc(10));
        !expect(irt::is_success(
          sim.alloc(sum, sim.qss3_wsum_2_models.get_id(sum), "sum")));
        !expect(irt::is_success(sim.alloc(
          integrator, sim.qss3_integrator_models.get_id(integrator), "int")));
        !expect(irt::is_success(
          sim.alloc(constant, sim.constant_models.get_id(constant), "cte")));
        !expect(
          irt::is_success(sim.alloc(constant_cross,
                                    sim.constant_models.get_id(constant_cross),
                                    "ctecro")));
        !expect(irt::is_success(
          sim.alloc(cross, sim.qss3_cross_models.get_id(cross), "cro")));

        !expect(sim.models.size() == 5_ul);

// Connections

        // expect(sim.connect(cross.y[1], integrator.x[0]) ==
        // irt::status::success);
        expect(sim.connect(cross.y[0], integrator.x[1]) ==
               irt::status::success);
        expect(sim.connect(cross.y[1], sum.x[0]) == irt::status::success);
        expect(sim.connect(integrator.y[0], cross.x[0]) ==
               irt::status::success);
        expect(sim.connect(integrator.y[0], cross.x[2]) ==
               irt::status::success);
        expect(sim.connect(constant_cross.y[0], cross.x[1]) ==
               irt::status::success);
        expect(sim.connect(constant.y[0], sum.x[1]) == irt::status::success);
        expect(sim.connect(sum.y[0], integrator.x[0]) == irt::status::success);

        file_output fo_a("neg-lif-qss3.csv");
        expect(fo_a.os != nullptr);

        auto& obs_a = sim.observers.alloc(0.01,
                                          "A",
                                          static_cast<void*>(&fo_a),
                                          file_output_initialize,
                                          &file_output_observe,
                                          nullptr);

        sim.observe(sim.models.get(integrator.id), obs_a);

        irt::time t = 0.0;

        expect(sim.initialize(t) == irt::status::success);
        !expect(sim.sched.size() == 5_ul);

        do {
            auto st = sim.run(t);
            expect(st == irt::status::success);
        } while (t < 100.0);
    };
}
>>>>>>> 2fcf2535
<|MERGE_RESOLUTION|>--- conflicted
+++ resolved
@@ -2315,13 +2315,7 @@
         } while (t < 140);
     };
 
-<<<<<<< HEAD
-
-
- "van_der_pol_simulation"_test = [] {
-=======
     "van_der_pol_simulation"_test = [] {
->>>>>>> 2fcf2535
         fmt::print("van_der_pol_simulation\n");
         irt::simulation sim;
 
@@ -2442,13 +2436,7 @@
         } while (t < 150.0);
     };
 
-<<<<<<< HEAD
-
-
-"van_der_pol_simulation_qss3"_test = [] {
-=======
     "van_der_pol_simulation_qss3"_test = [] {
->>>>>>> 2fcf2535
         fmt::print("van_der_pol_simulation_qss3\n");
         irt::simulation sim;
 
@@ -2550,11 +2538,7 @@
         } while (t < 1500.0);
     };
 
-<<<<<<< HEAD
-/*"neg_lif_simulation_qss1"_test = [] {
-=======
     "neg_lif_simulation_qss1"_test = [] {
->>>>>>> 2fcf2535
         fmt::print("neg_lif_simulation_qss1\n");
         irt::simulation sim;
 
@@ -2639,11 +2623,6 @@
             auto st = sim.run(t);
             expect(st == irt::status::success);
         } while (t < 100.0);
-<<<<<<< HEAD
-    };*/
-}
-
-=======
     };
 
     "neg_lif_simulation_qss2"_test = [] {
@@ -2820,4 +2799,4 @@
         } while (t < 100.0);
     };
 }
->>>>>>> 2fcf2535
+
